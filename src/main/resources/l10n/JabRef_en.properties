--- conflicted
+++ resolved
@@ -2328,7 +2328,8 @@
 Any\ file=Any file
 
 No\ linked\ files\ found\ for\ export.=No linked files found for export.
-<<<<<<< HEAD
+Database=Database
+Database\ type=Database type
 
 Delete\ Entry=Delete Entry
 Import\ &\ Export=Import & Export
@@ -2364,8 +2365,4 @@
 Clear\ search=Clear search
 Edit\ Preamble=Edit Preamble
 Markings=Markings
-Use\ selected\ instance=Use selected instance
-=======
-Database=Database
-Database\ type=Database type
->>>>>>> c2b79b86
+Use\ selected\ instance=Use selected instance
--- conflicted
+++ resolved
@@ -2,6 +2,7 @@
 
 import javafx.scene.control.TextField;
 
+import org.jabref.gui.IconTheme;
 import org.jabref.logic.l10n.Localization;
 
 import org.controlsfx.control.textfield.CustomTextField;
@@ -12,10 +13,7 @@
     public static TextField create() {
         CustomTextField textField = (CustomTextField) TextFields.createClearableTextField();
         textField.setPromptText(Localization.lang("Search") + "...");
-<<<<<<< HEAD
         textField.setLeft(IconTheme.JabRefIcons.SEARCH.getGraphicNode());
-=======
->>>>>>> ea8ccb39
         return textField;
     }
 

--- conflicted
+++ resolved
@@ -167,11 +167,7 @@
         return jabrefLogos;
     }
 
-<<<<<<< HEAD
     public enum JabRefIcons implements JabRefIcon {
-=======
-    public enum JabRefIcon {
->>>>>>> 3524c5d7
 
         ADD(MaterialDesignIcon.PLUS_BOX),
         ADD_NOBOX(MaterialDesignIcon.PLUS),

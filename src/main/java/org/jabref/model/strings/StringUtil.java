package org.jabref.model.strings;

import java.io.UnsupportedEncodingException;
import java.util.ArrayList;
import java.util.Arrays;
import java.util.List;
import java.util.Locale;
import java.util.Map;
import java.util.Optional;
import java.util.StringTokenizer;
import java.util.regex.Matcher;
import java.util.regex.Pattern;

import org.jabref.architecture.ApacheCommonsLang3Allowed;

import com.google.common.base.CharMatcher;
import org.apache.commons.lang3.StringUtils;
import org.apache.commons.logging.Log;
import org.apache.commons.logging.LogFactory;

@ApacheCommonsLang3Allowed("There is no equivalent in Google's Guava")
public class StringUtil {

    // Non-letters which are used to denote accents in LaTeX-commands, e.g., in {\"{a}}
    public static final String SPECIAL_COMMAND_CHARS = "\"`^~'=.|";
    // contains all possible line breaks, not omitting any break such as "\\n"
    private static final Pattern LINE_BREAKS = Pattern.compile("\\r\\n|\\r|\\n");
    private static final Pattern BRACED_TITLE_CAPITAL_PATTERN = Pattern.compile("\\{[A-Z]+\\}");
    private static final UnicodeToReadableCharMap UNICODE_CHAR_MAP = new UnicodeToReadableCharMap();

    private static final Log LOGGER = LogFactory.getLog(StringUtil.class);

    public static String booleanToBinaryString(boolean expression) {
        return expression ? "1" : "0";
    }

    /**
     * Quote special characters.
     *
     * @param toQuote         The String which may contain special characters.
     * @param specials  A String containing all special characters except the quoting
     *                  character itself, which is automatically quoted.
     * @param quoteChar The quoting character.
     * @return A String with every special character (including the quoting
     * character itself) quoted.
     */
    public static String quote(String toQuote, String specials, char quoteChar) {
        if (toQuote == null) {
            return "";
        }

        StringBuilder result = new StringBuilder();
        char c;
        boolean isSpecial;
        for (int i = 0; i < toQuote.length(); ++i) {
            c = toQuote.charAt(i);

            isSpecial = (c == quoteChar);
            // If non-null specials performs logic-or with specials.indexOf(c) >= 0
            isSpecial |= ((specials != null) && (specials.indexOf(c) >= 0));

            if (isSpecial) {
                result.append(quoteChar);
            }
            result.append(c);
        }
        return result.toString();
    }

    /**
     * Creates a substring from a text
     *
     * @param text
     * @param startIndex
     * @param terminateOnEndBraceOnly
     * @return
     */
    public static String getPart(String text, int startIndex, boolean terminateOnEndBraceOnly) {
        char c;
        int count = 0;

        StringBuilder part = new StringBuilder();

        // advance to first char and skip whitespace
        int index = startIndex + 1;
        while ((index < text.length()) && Character.isWhitespace(text.charAt(index))) {
            index++;
        }

        // then grab whatever is the first token (counting braces)
        while (index < text.length()) {
            c = text.charAt(index);
            if (!terminateOnEndBraceOnly && (count == 0) && Character.isWhitespace(c)) {
                // end argument and leave whitespace for further processing
                break;
            }
            if ((c == '}') && (--count < 0)) {
                break;
            } else if (c == '{') {
                count++;
            }
            part.append(c);
            index++;
        }
        return part.toString();
    }

    /**
     * Returns the string, after shaving off whitespace at the beginning and end,
     * and removing (at most) one pair of braces or " surrounding it.
     *
     * @param toShave
     * @return
     */

    public static String shaveString(String toShave) {
        if ((toShave == null) || (toShave.isEmpty())) {
            return "";
        }
        String shaved = toShave.trim();
        if (isInCurlyBrackets(shaved) || isInCitationMarks(shaved)) {
            return shaved.substring(1, shaved.length() - 1);
        }
        return shaved;
    }

    /**
     * Concatenate all strings in the array from index 'from' to 'to' (excluding
     * to) with the given separator.
     * <p>
     * Example:
     * <p>
     * String[] s = "ab/cd/ed".split("/"); join(s, "\\", 0, s.length) ->
     * "ab\\cd\\ed"
     *
     * @param strings
     * @param separator
     * @param from
     * @param to        Excluding strings[to]
     * @return
     */
    public static String join(String[] strings, String separator, int from, int to) {
        if ((strings.length == 0) || (from >= to)) {
            return "";
        }

        int updatedFrom = Math.max(from, 0);
        int updatedTo = Math.min(strings.length, to);

        StringBuilder stringBuilder = new StringBuilder();
        for (int i = updatedFrom; i < (updatedTo - 1); i++) {
            stringBuilder.append(strings[i]).append(separator);
        }
        return stringBuilder.append(strings[updatedTo - 1]).toString();
    }

    /**
     * Removes optional square brackets from the string s
     *
     * @param toStrip
     * @return
     */
    public static String stripBrackets(String toStrip) {
        if (isInSquareBrackets(toStrip)) {
            return toStrip.substring(1, toStrip.length() - 1);
        }
        return toStrip;
    }

    /**
     * extends the filename with a default Extension, if no Extension '.x' could
     * be found
     */
    public static String getCorrectFileName(String orgName, String defaultExtension) {
        if (orgName == null) {
            return "";
        }

        if (orgName.toLowerCase(Locale.ROOT).endsWith("." + defaultExtension.toLowerCase(Locale.ROOT))) {
            return orgName;
        }

        int hiddenChar = orgName.indexOf('.', 1); // hidden files Linux/Unix (?)
        if (hiddenChar < 1) {
            return orgName + "." + defaultExtension;
        }

        return orgName;
    }

    /**
     * Formats field contents for output. Must be "symmetric" with the parse method above,
     * so stored and reloaded fields are not mangled.
     *
     * @param in
     * @param wrapAmount
     * @param newline
     * @return the wrapped String.
     */
    public static String wrap(String in, int wrapAmount, String newline) {

        String[] lines = in.split("\n");
        StringBuilder result = new StringBuilder();
        // remove all whitespace at the end of the string, this especially includes \r created when the field content has \r\n as line separator
        addWrappedLine(result, CharMatcher.WHITESPACE.trimTrailingFrom(lines[0]), wrapAmount, newline); // See
        for (int i = 1; i < lines.length; i++) {

            if (lines[i].trim().isEmpty()) {
                result.append(newline);
                result.append('\t');
            } else {
                result.append(newline);
                result.append('\t');
                result.append(newline);
                result.append('\t');
                // remove all whitespace at the end of the string, this especially includes \r created when the field content has \r\n as line separator
                String line = CharMatcher.WHITESPACE.trimTrailingFrom(lines[i]);
                addWrappedLine(result, line, wrapAmount, newline);
            }
        }
        return result.toString();
    }

    private static void addWrappedLine(StringBuilder result, String line, int wrapAmount, String newline) {
        // Set our pointer to the beginning of the new line in the StringBuffer:
        int length = result.length();
        // Add the line, unmodified:
        result.append(line);

        while (length < result.length()) {
            int current = result.indexOf(" ", length + wrapAmount);
            if ((current < 0) || (current >= result.length())) {
                break;
            }

            result.deleteCharAt(current);
            result.insert(current, newline + "\t");
            length = current + newline.length();

        }
    }

    /**
     * Quotes each and every character, e.g. '!' as &#33;. Used for verbatim
     * display of arbitrary strings that may contain HTML entities.
     */
    public static String quoteForHTML(String toQuote) {
        StringBuilder result = new StringBuilder();
        for (int i = 0; i < toQuote.length(); ++i) {
            result.append("&#").append((int) toQuote.charAt(i)).append(';');
        }
        return result.toString();
    }

    /**
     * Decodes an encoded double String array back into array form. The array
     * is assumed to be square, and delimited by the characters ';' (first dim) and
     * ':' (second dim).
     * @param value The encoded String to be decoded.
     * @return The decoded String array.
     */
    public static String[][] decodeStringDoubleArray(String value) {
        List<List<String>> newList = new ArrayList<>();
        StringBuilder sb = new StringBuilder();
        List<String> thisEntry = new ArrayList<>();
        boolean escaped = false;
        for (int i = 0; i < value.length(); i++) {
            char c = value.charAt(i);
            if (!escaped && (c == '\\')) {
                escaped = true;
                continue;
            } else if (!escaped && (c == ':')) {
                thisEntry.add(sb.toString());
                sb = new StringBuilder();
            } else if (!escaped && (c == ';')) {
                thisEntry.add(sb.toString());
                sb = new StringBuilder();
                newList.add(thisEntry);
                thisEntry = new ArrayList<>();
            } else {
                sb.append(c);
            }
            escaped = false;
        }
        if (sb.length() > 0) {
            thisEntry.add(sb.toString());
        }
        if (!thisEntry.isEmpty()) {
            newList.add(thisEntry);
        }

        // Convert to String[][]:
        String[][] res = new String[newList.size()][];
        for (int i = 0; i < res.length; i++) {
            res[i] = new String[newList.get(i).size()];
            for (int j = 0; j < res[i].length; j++) {
                res[i][j] = newList.get(i).get(j);
            }
        }
        return res;
    }

    /**
     * Wrap all uppercase letters, or sequences of uppercase letters, in curly
     * braces. Ignore letters within a pair of # character, as these are part of
     * a string label that should not be modified.
     *
     * @param s
     *            The string to modify.
     * @return The resulting string after wrapping capitals.
     */
    public static String putBracesAroundCapitals(String s) {

        boolean inString = false;
        boolean isBracing = false;
        boolean escaped = false;
        int inBrace = 0;
        StringBuilder buf = new StringBuilder();
        for (int i = 0; i < s.length(); i++) {
            // Update variables based on special characters:
            int c = s.charAt(i);
            if (c == '{') {
                inBrace++;
            } else if (c == '}') {
                inBrace--;
            } else if (!escaped && (c == '#')) {
                inString = !inString;
            }

            // See if we should start bracing:
            if ((inBrace == 0) && !isBracing && !inString && Character.isLetter((char) c)
                    && Character.isUpperCase((char) c)) {

                buf.append('{');
                isBracing = true;
            }

            // See if we should close a brace set:
            if (isBracing && !(Character.isLetter((char) c) && Character.isUpperCase((char) c))) {

                buf.append('}');
                isBracing = false;
            }

            // Add the current character:
            buf.append((char) c);

            // Check if we are entering an escape sequence:
            escaped = (c == '\\') && !escaped;

        }
        // Check if we have an unclosed brace:
        if (isBracing) {
            buf.append('}');
        }

        return buf.toString();
    }

    /**
     * This method looks for occurrences of capital letters enclosed in an
     * arbitrary number of pairs of braces, e.g. "{AB}" or "{{T}}". All of these
     * pairs of braces are removed.
     *
     * @param s
     *            The String to analyze.
     * @return A new String with braces removed.
     */
    public static String removeBracesAroundCapitals(String s) {
        String current = s;
        String previous = s;
        while ((current = removeSingleBracesAroundCapitals(current)).length() < previous.length()) {
            previous = current;
        }
        return current;
    }

    /**
     * This method looks for occurrences of capital letters enclosed in one pair
     * of braces, e.g. "{AB}". All these are replaced by only the capitals in
     * between the braces.
     *
     * @param s
     *            The String to analyze.
     * @return A new String with braces removed.
     */
    private static String removeSingleBracesAroundCapitals(String s) {

        Matcher mcr = BRACED_TITLE_CAPITAL_PATTERN.matcher(s);
        StringBuffer buf = new StringBuffer();
        while (mcr.find()) {
            String replaceStr = mcr.group();
            mcr.appendReplacement(buf, replaceStr.substring(1, replaceStr.length() - 1));
        }
        mcr.appendTail(buf);
        return buf.toString();
    }

    /**
     * Replaces all platform-dependent line breaks by OS.NEWLINE line breaks.
     *
     * We do NOT use UNIX line breaks as the user explicitly configures its linebreaks and this method is used in bibtex field writing
     *
     * <example>
     * Legacy Macintosh \r -> OS.NEWLINE
     * Windows \r\n -> OS.NEWLINE
     * </example>
     *
     * @return a String with only OS.NEWLINE as line breaks
     */
    public static String unifyLineBreaks(String s, String newline) {
        return LINE_BREAKS.matcher(s).replaceAll(newline);
    }

    /**
     * Checks if the given String has exactly one pair of surrounding curly braces <br>
     * Strings with escaped characters in curly braces at the beginning and end are respected, too
     * @param toCheck The string to check
     * @return True, if the check was succesful. False otherwise.
     */
    public static boolean isInCurlyBrackets(String toCheck) {
        int count = 0;
        int brackets = 0;
        if ((toCheck == null) || toCheck.isEmpty()) {
            return false;
        } else {
            if ((toCheck.charAt(0) == '{') && (toCheck.charAt(toCheck.length() - 1) == '}')) {
                for (char c : toCheck.toCharArray()) {
                    if (c == '{') {
                        if (brackets == 0) {
                            count++;
                        }
                        brackets++;
                    } else if (c == '}') {
                        brackets--;
                    }
                }

                return count == 1;
            }
            return false;
        }

    }

    public static boolean isInSquareBrackets(String toCheck) {
        if ((toCheck == null) || toCheck.isEmpty()) {
            return false; // In case of null or empty string
        } else {
            return (toCheck.charAt(0) == '[') && (toCheck.charAt(toCheck.length() - 1) == ']');
        }
    }

    public static boolean isInCitationMarks(String toCheck) {
        if ((toCheck == null) || (toCheck.length() <= 1)) {
            return false; // In case of null, empty string, or a single citation mark
        } else {
            return (toCheck.charAt(0) == '"') && (toCheck.charAt(toCheck.length() - 1) == '"');
        }
    }

    /**
     * Optimized method for converting a String into an Integer
     *
     * From http://stackoverflow.com/questions/1030479/most-efficient-way-of-converting-string-to-integer-in-java
     *
     * @param str the String holding an Integer value
     * @throws NumberFormatException if str cannot be parsed to an int
     * @return the int value of str
     */
    public static int intValueOf(String str) {
        int idx = 0;
        int end;
        boolean sign = false;
        char ch;

        if ((str == null) || ((end = str.length()) == 0) || ((((ch = str.charAt(0)) < '0') || (ch > '9')) && (!(sign = ch == '-') || (++idx == end) || ((ch = str.charAt(idx)) < '0') || (ch > '9')))) {
            throw new NumberFormatException(str);
        }

        int ival = 0;
        for (;; ival *= 10) {
            ival += '0' - ch;
            if (++idx == end) {
                return sign ? ival : -ival;
            }
            if (((ch = str.charAt(idx)) < '0') || (ch > '9')) {
                throw new NumberFormatException(str);
            }
        }
    }

    /**
     * Optimized method for converting a String into an Integer
     *
     * From http://stackoverflow.com/questions/1030479/most-efficient-way-of-converting-string-to-integer-in-java
     *
     * @param str the String holding an Integer value
     * @return the int value of str or Optional.empty() if not possible
     */
    public static Optional<Integer> intValueOfOptional(String str) {
        int idx = 0;
        int end;
        boolean sign = false;
        char ch;

        if ((str == null) || ((end = str.length()) == 0) || ((((ch = str.charAt(0)) < '0') || (ch > '9')) && (!(sign = ch == '-') || (++idx == end) || ((ch = str.charAt(idx)) < '0') || (ch > '9')))) {
            return Optional.empty();
        }

        int ival = 0;
        for (;; ival *= 10) {
            ival += '0' - ch;
            if (++idx == end) {
                return Optional.of(sign ? ival : -ival);
            }
            if (((ch = str.charAt(idx)) < '0') || (ch > '9')) {
                return Optional.empty();
            }
        }
    }

    /**
     * This method ensures that the output String has only
     * valid XML unicode characters as specified by the
     * XML 1.0 standard. For reference, please see
     * <a href="http://www.w3.org/TR/2000/REC-xml-20001006#NT-Char">the
     * standard</a>. This method will return an empty
     * String if the input is null or empty.
     * <p>
     * URL: http://cse-mjmcl.cse.bris.ac.uk/blog/2007/02/14/1171465494443.html
     *
     * @param in The String whose non-valid characters we want to remove.
     * @return The in String, stripped of non-valid characters.
     */
    public static String stripNonValidXMLCharacters(String in) {
        if ((in == null) || in.isEmpty()) {
            return ""; // vacancy test.
        }
        StringBuilder out = new StringBuilder(); // Used to hold the output.
        char current; // Used to reference the current character.

        for (int i = 0; i < in.length(); i++) {
            current = in.charAt(i); // NOTE: No IndexOutOfBoundsException caught here; it should not happen.
            if ((current == 0x9) || (current == 0xA) || (current == 0xD) || ((current >= 0x20) && (current <= 0xD7FF))
                    || ((current >= 0xE000) && (current <= 0xFFFD))) {
                out.append(current);
            }
        }
        return out.toString();
    }

    /*
         * @param  buf       String to be tokenized
         * @param  delimstr  Delimiter string
         * @return list      {@link java.util.List} of <tt>String</tt>
         */
    public static List<String> tokenizeToList(String buf, String delimstr) {
        List<String> list = new ArrayList<>();
        String buffer = buf + '\n';

        StringTokenizer st = new StringTokenizer(buffer, delimstr);

        while (st.hasMoreTokens()) {
            list.add(st.nextToken());
        }

        return list;
    }

    public static String limitStringLength(String s, int maxLength) {
        if (s == null) {
            return "";
        }

        if (s.length() <= maxLength) {
            return s;
        }

        return s.substring(0, maxLength - 3) + "...";
    }

    /**
     * Replace non-English characters like umlauts etc. with a sensible letter or letter combination that bibtex can
     * accept. The basis for replacement is the HashMap UnicodeToReadableCharMap.
     */
    public static String replaceSpecialCharacters(String s) {
        String result = s;
        for (Map.Entry<String, String> chrAndReplace : UNICODE_CHAR_MAP.entrySet()) {
            result = result.replace(chrAndReplace.getKey(), chrAndReplace.getValue());
        }
        return result;
    }

    /**
     * Return a String with n spaces
     *
     * @param n Number of spaces
     * @return String with n spaces
     */
    public static String repeatSpaces(int n) {
        return repeat(n, ' ');
    }

    /**
     * Return a String with n copies of the char c
     *
     * @param n Number of copies
     * @param c char to copy
     * @return String with n copies of c
     */
    public static String repeat(int n, char c) {
        StringBuilder resultSB = new StringBuilder(n);

        for (int i = 0; i < n; i++) {
            resultSB.append(c);
        }

        return resultSB.toString();

    }

    public static boolean isNullOrEmpty(String toTest) {
        return ((toTest == null) || toTest.isEmpty());
    }

    public static boolean isBlank(String string) {
        return !isNotBlank(string);
    }

    public static boolean isBlank(Optional<String> string) {
        return !isNotBlank(string);
    }

    /**
     * Checks if a CharSequence is not empty (""), not null and not whitespace only.
     */
    public static boolean isNotBlank(String string) {
        // No Guava equivalent existing
        return StringUtils.isNotBlank(string);
    }

    public static boolean isNotBlank(Optional<String> string) {
        return string.isPresent() && isNotBlank(string.get());
    }

    /**
     * Return string enclosed in HTML bold tags
     */
    public static String boldHTML(String input) {
        return "<b>" + input + "</b>";
    }

    /**
     * Return string enclosed in HTML bold tags  if not null, otherwise return alternative text in HTML bold tags
     */
    public static String boldHTML(String input, String alternative) {

        if (input == null) {
            return "<b>" + alternative + "</b>";
        }
        return "<b>" + input + "</b>";
    }

    /**
     * Unquote special characters.
     *
     * @param toUnquote         The String which may contain quoted special characters.
     * @param quoteChar The quoting character.
     * @return A String with all quoted characters unquoted.
     */
    public static String unquote(String toUnquote, char quoteChar) {
        StringBuilder result = new StringBuilder();
        char c;
        boolean quoted = false;
        for (int i = 0; i < toUnquote.length(); ++i) {
            c = toUnquote.charAt(i);
            if (quoted) { // append literally...
                if (c != '\n') {
                    result.append(c);
                }
                quoted = false;
            } else if (c == quoteChar) {
                // quote char
                quoted = true;
            } else {
                result.append(c);
            }
        }
        return result.toString();
    }

    @ApacheCommonsLang3Allowed("No Guava equivalent existing - see https://stackoverflow.com/q/3322152/873282 for a list of other implementations")
    public static String stripAccents(String searchQuery) {
        return StringUtils.stripAccents(searchQuery);
    }

    /**
     * Make first character of String uppercase, and the rest lowercase.
     */
    public static String capitalizeFirst(String toCapitalize) {
        if (toCapitalize.length() > 1) {
            return toCapitalize.substring(0, 1).toUpperCase(Locale.ROOT)
                    + toCapitalize.substring(1, toCapitalize.length()).toLowerCase(Locale.ROOT);
        } else {
            return toCapitalize.toUpperCase(Locale.ROOT);
        }

    }

    /**
     * Returns a list of words contained in the given text.
     * Whitespace, comma and semicolon are considered as separator between words.
     *
     * @param text the input
     * @return a list of words
     */
    public static List<String> getStringAsWords(String text) {
        return Arrays.asList(text.split("[\\s,;]+"));
    }

<<<<<<< HEAD
    /**
     * Encodes a string to UTF8
     * @param s the string which should be encoded
     * @return the encoded string or null
     */
    public static String toUTF8(String s) {
        if(s != null) {
            try {
                return new String(s.getBytes("UTF8"));
            } catch (UnsupportedEncodingException e) {
                LOGGER.info( "Minor exception", e);
            }
        }
        return null;
    }

=======
    @ApacheCommonsLang3Allowed("No direct Guava equivalent existing - see https://stackoverflow.com/q/16560635/873282")
>>>>>>> bf7fb516
    public static boolean containsIgnoreCase(String text, String searchString) {
        return StringUtils.containsIgnoreCase(text, searchString);
    }

    public static String substringBetween(String str, String open, String close) {
        return StringUtils.substringBetween(str, open, close);
    }
}<|MERGE_RESOLUTION|>--- conflicted
+++ resolved
@@ -1,6 +1,6 @@
 package org.jabref.model.strings;
 
-import java.io.UnsupportedEncodingException;
+import java.nio.charset.StandardCharsets;
 import java.util.ArrayList;
 import java.util.Arrays;
 import java.util.List;
@@ -15,8 +15,6 @@
 
 import com.google.common.base.CharMatcher;
 import org.apache.commons.lang3.StringUtils;
-import org.apache.commons.logging.Log;
-import org.apache.commons.logging.LogFactory;
 
 @ApacheCommonsLang3Allowed("There is no equivalent in Google's Guava")
 public class StringUtil {
@@ -28,8 +26,6 @@
     private static final Pattern BRACED_TITLE_CAPITAL_PATTERN = Pattern.compile("\\{[A-Z]+\\}");
     private static final UnicodeToReadableCharMap UNICODE_CHAR_MAP = new UnicodeToReadableCharMap();
 
-    private static final Log LOGGER = LogFactory.getLog(StringUtil.class);
-
     public static String booleanToBinaryString(boolean expression) {
         return expression ? "1" : "0";
     }
@@ -37,7 +33,7 @@
     /**
      * Quote special characters.
      *
-     * @param toQuote         The String which may contain special characters.
+     * @param toQuote   The String which may contain special characters.
      * @param specials  A String containing all special characters except the quoting
      *                  character itself, which is automatically quoted.
      * @param quoteChar The quoting character.
@@ -69,11 +65,6 @@
 
     /**
      * Creates a substring from a text
-     *
-     * @param text
-     * @param startIndex
-     * @param terminateOnEndBraceOnly
-     * @return
      */
     public static String getPart(String text, int startIndex, boolean terminateOnEndBraceOnly) {
         char c;
@@ -108,9 +99,6 @@
     /**
      * Returns the string, after shaving off whitespace at the beginning and end,
      * and removing (at most) one pair of braces or " surrounding it.
-     *
-     * @param toShave
-     * @return
      */
 
     public static String shaveString(String toShave) {
@@ -133,11 +121,7 @@
      * String[] s = "ab/cd/ed".split("/"); join(s, "\\", 0, s.length) ->
      * "ab\\cd\\ed"
      *
-     * @param strings
-     * @param separator
-     * @param from
-     * @param to        Excluding strings[to]
-     * @return
+     * @param to Excluding strings[to]
      */
     public static String join(String[] strings, String separator, int from, int to) {
         if ((strings.length == 0) || (from >= to)) {
@@ -156,9 +140,6 @@
 
     /**
      * Removes optional square brackets from the string s
-     *
-     * @param toStrip
-     * @return
      */
     public static String stripBrackets(String toStrip) {
         if (isInSquareBrackets(toStrip)) {
@@ -192,9 +173,6 @@
      * Formats field contents for output. Must be "symmetric" with the parse method above,
      * so stored and reloaded fields are not mangled.
      *
-     * @param in
-     * @param wrapAmount
-     * @param newline
      * @return the wrapped String.
      */
     public static String wrap(String in, int wrapAmount, String newline) {
@@ -236,7 +214,6 @@
             result.deleteCharAt(current);
             result.insert(current, newline + "\t");
             length = current + newline.length();
-
         }
     }
 
@@ -256,6 +233,7 @@
      * Decodes an encoded double String array back into array form. The array
      * is assumed to be square, and delimited by the characters ';' (first dim) and
      * ':' (second dim).
+     *
      * @param value The encoded String to be decoded.
      * @return The decoded String array.
      */
@@ -305,8 +283,7 @@
      * braces. Ignore letters within a pair of # character, as these are part of
      * a string label that should not be modified.
      *
-     * @param s
-     *            The string to modify.
+     * @param s The string to modify.
      * @return The resulting string after wrapping capitals.
      */
     public static String putBracesAroundCapitals(String s) {
@@ -347,7 +324,6 @@
 
             // Check if we are entering an escape sequence:
             escaped = (c == '\\') && !escaped;
-
         }
         // Check if we have an unclosed brace:
         if (isBracing) {
@@ -362,8 +338,7 @@
      * arbitrary number of pairs of braces, e.g. "{AB}" or "{{T}}". All of these
      * pairs of braces are removed.
      *
-     * @param s
-     *            The String to analyze.
+     * @param s The String to analyze.
      * @return A new String with braces removed.
      */
     public static String removeBracesAroundCapitals(String s) {
@@ -380,8 +355,7 @@
      * of braces, e.g. "{AB}". All these are replaced by only the capitals in
      * between the braces.
      *
-     * @param s
-     *            The String to analyze.
+     * @param s The String to analyze.
      * @return A new String with braces removed.
      */
     private static String removeSingleBracesAroundCapitals(String s) {
@@ -415,6 +389,7 @@
     /**
      * Checks if the given String has exactly one pair of surrounding curly braces <br>
      * Strings with escaped characters in curly braces at the beginning and end are respected, too
+     *
      * @param toCheck The string to check
      * @return True, if the check was succesful. False otherwise.
      */
@@ -440,7 +415,6 @@
             }
             return false;
         }
-
     }
 
     public static boolean isInSquareBrackets(String toCheck) {
@@ -465,8 +439,8 @@
      * From http://stackoverflow.com/questions/1030479/most-efficient-way-of-converting-string-to-integer-in-java
      *
      * @param str the String holding an Integer value
+     * @return the int value of str
      * @throws NumberFormatException if str cannot be parsed to an int
-     * @return the int value of str
      */
     public static int intValueOf(String str) {
         int idx = 0;
@@ -479,7 +453,7 @@
         }
 
         int ival = 0;
-        for (;; ival *= 10) {
+        for (; ; ival *= 10) {
             ival += '0' - ch;
             if (++idx == end) {
                 return sign ? ival : -ival;
@@ -509,7 +483,7 @@
         }
 
         int ival = 0;
-        for (;; ival *= 10) {
+        for (; ; ival *= 10) {
             ival += '0' - ch;
             if (++idx == end) {
                 return Optional.of(sign ? ival : -ival);
@@ -551,10 +525,10 @@
     }
 
     /*
-         * @param  buf       String to be tokenized
-         * @param  delimstr  Delimiter string
-         * @return list      {@link java.util.List} of <tt>String</tt>
-         */
+     * @param  buf       String to be tokenized
+     * @param  delimstr  Delimiter string
+     * @return list      {@link java.util.List} of <tt>String</tt>
+     */
     public static List<String> tokenizeToList(String buf, String delimstr) {
         List<String> list = new ArrayList<>();
         String buffer = buf + '\n';
@@ -617,7 +591,6 @@
         }
 
         return resultSB.toString();
-
     }
 
     public static boolean isNullOrEmpty(String toTest) {
@@ -665,7 +638,7 @@
     /**
      * Unquote special characters.
      *
-     * @param toUnquote         The String which may contain quoted special characters.
+     * @param toUnquote The String which may contain quoted special characters.
      * @param quoteChar The quoting character.
      * @return A String with all quoted characters unquoted.
      */
@@ -705,7 +678,6 @@
         } else {
             return toCapitalize.toUpperCase(Locale.ROOT);
         }
-
     }
 
     /**
@@ -719,26 +691,17 @@
         return Arrays.asList(text.split("[\\s,;]+"));
     }
 
-<<<<<<< HEAD
     /**
      * Encodes a string to UTF8
-     * @param s the string which should be encoded
+     *
+     * @param string the string which should be encoded
      * @return the encoded string or null
      */
-    public static String toUTF8(String s) {
-        if(s != null) {
-            try {
-                return new String(s.getBytes("UTF8"));
-            } catch (UnsupportedEncodingException e) {
-                LOGGER.info( "Minor exception", e);
-            }
-        }
-        return null;
-    }
-
-=======
+    public static String toUTF8(String string) {
+        return Optional.ofNullable(string).map(s -> s.getBytes(StandardCharsets.UTF_8)).map(bytes -> new String(bytes)).orElse(null);
+    }
+
     @ApacheCommonsLang3Allowed("No direct Guava equivalent existing - see https://stackoverflow.com/q/16560635/873282")
->>>>>>> bf7fb516
     public static boolean containsIgnoreCase(String text, String searchString) {
         return StringUtils.containsIgnoreCase(text, searchString);
     }

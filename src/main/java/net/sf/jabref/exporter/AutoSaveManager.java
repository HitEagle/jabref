--- conflicted
+++ resolved
@@ -69,18 +69,8 @@
             // Since this method is running in the background, we must be prepared that
             // there could be changes done by the user while this method is running.
 
-<<<<<<< HEAD
-            List<BasePanel> panels = new ArrayList<>();
-            for (int i = 0; i < frame.getBasePanelCount(); i++) {
-                panels.add(frame.getBasePanelAt(i));
-            }
-
-            for (BasePanel panel : panels) {
+            for (BasePanel panel : frame.getBasePanelList()) {
                 if (panel.isModified() && (panel.getBibDatabaseContext().getDatabaseFile() != null)) {
-=======
-            for (BasePanel panel : frame.getBasePanelList()) {
-                if (panel.isModified() && (panel.getDatabaseFile() != null)) {
->>>>>>> 12810a5c
                         AutoSaveManager.autoSave(panel);
                 }
             }

/*  Copyright (C) 2003-2015 JabRef contributors.
    This program is free software; you can redistribute it and/or modify
    it under the terms of the GNU General Public License as published by
    the Free Software Foundation; either version 2 of the License, or
    (at your option) any later version.

    This program is distributed in the hope that it will be useful,
    but WITHOUT ANY WARRANTY; without even the implied warranty of
    MERCHANTABILITY or FITNESS FOR A PARTICULAR PURPOSE.  See the
    GNU General Public License for more details.

    You should have received a copy of the GNU General Public License along
    with this program; if not, write to the Free Software Foundation, Inc.,
    51 Franklin Street, Fifth Floor, Boston, MA 02110-1301 USA.
*/
package net.sf.jabref.model.entry;

/**
 * This class models a BibTex String ("@String")
 */
public class BibtexString {

    /**
     * Type of a \@String.
     * <p>
     * Differentiate a \@String based on its usage:
     * <p>
     * - {@link #AUTHOR}: prefix "a", for author and editor fields.
     * - {@link #INSTITUTION}: prefix "i", for institution and organization
     * field
     * - {@link #PUBLISHER}: prefix "p", for publisher fields
     * - {@link #OTHER}: no prefix, for any field
     * <p>
     * Examples:
     * <p>
     * \@String { aKahle    = "Kahle, Brewster " } -> author
     * \@String { aStallman = "Stallman, Richard" } -> author
     * \@String { iMIT      = "{Massachusetts Institute of Technology ({MIT})}" } -> institution
     * \@String { pMIT      = "{Massachusetts Institute of Technology ({MIT}) press}" } -> publisher
     * \@String { anct      = "Anecdote" } -> other
     * \@String { eg        = "for example" } -> other
     * \@String { et        = " and " } -> other
     * \@String { lBigMac   = "Big Mac" } -> other
     * <p>
     * Usage:
     * <p>
     * \@Misc {
     * title       = "The GNU Project"
     * author      = aStallman # et # aKahle
     * institution = iMIT
     * publisher   = pMIT
     * note        = "Just " # eg
     * }
     *
     * @author Jan Kubovy <jan@kubovy.eu>
     */
    public enum Type {
        AUTHOR("a"),
        INSTITUTION("i"),
        PUBLISHER("p"),
        OTHER("");

        private final String prefix;


        Type(String prefix) {
            this.prefix = prefix;
        }

        public static Type get(String name) {
            if (name.length() <= 1) {
                return OTHER;
            }
            if (!(String.valueOf(name.charAt(1))).toUpperCase().equals(
                    String.valueOf(name.charAt(1)))) {
                return OTHER;
            }
            for (Type t : Type.values()) {
                if (t.prefix.equals(String.valueOf(name.charAt(0)))) {
                    return t;
                }
            }
            return OTHER;
        }
    }


    private String name;
    private String content;
    private String id;
    private Type type;
    private String parsedSerialization;
    private boolean hasChanged;


    public BibtexString(String id, String name, String content) {
        this.id = id;
        this.name = name;
        this.content = content;
        hasChanged = true;
        type = Type.get(name);
    }

<<<<<<< HEAD
    public BibtexString(String id, String name, String content, Type type) {
        this.id = id;
        this.name = name;
        this.content = content;
        this.type = type;
        hasChanged = true;
    }

=======
>>>>>>> b4f250cf
    public String getId() {
        return id;
    }

    public void setId(String id) {
        this.id = id;
        hasChanged = true;
    }

    public String getName() {
        return name;
    }

    public void setName(String name) {
        this.name = name;
        hasChanged = true;
        type = Type.get(name);
    }

    public String getContent() {
        return content == null ? "" : content;
    }

    public void setContent(String content) {
        this.content = content;
        hasChanged = true;
    }

    @Override
    public Object clone() {
        return new BibtexString(id, name, content);
    }

    public Type getType() {
        return type;
    }

    public void setParsedSerialization(String parsedSerialization) {
        this.parsedSerialization = parsedSerialization;
        hasChanged = false;
    }

    public String getParsedSerialization() {
        return parsedSerialization;
    }

    public boolean hasChanged(){
        return hasChanged;
    }
}<|MERGE_RESOLUTION|>--- conflicted
+++ resolved
@@ -101,17 +101,6 @@
         type = Type.get(name);
     }
 
-<<<<<<< HEAD
-    public BibtexString(String id, String name, String content, Type type) {
-        this.id = id;
-        this.name = name;
-        this.content = content;
-        this.type = type;
-        hasChanged = true;
-    }
-
-=======
->>>>>>> b4f250cf
     public String getId() {
         return id;
     }

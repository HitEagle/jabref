/*  Copyright (C) 2003-2016 JabRef contributors.
    This program is free software; you can redistribute it and/or modify
    it under the terms of the GNU General Public License as published by
    the Free Software Foundation; either version 2 of the License, or
    (at your option) any later version.

    This program is distributed in the hope that it will be useful,
    but WITHOUT ANY WARRANTY; without even the implied warranty of
    MERCHANTABILITY or FITNESS FOR A PARTICULAR PURPOSE.  See the
    GNU General Public License for more details.

    You should have received a copy of the GNU General Public License along
    with this program; if not, write to the Free Software Foundation, Inc.,
    51 Franklin Street, Fifth Floor, Boston, MA 02110-1301 USA.
*/
package net.sf.jabref.gui;

import java.awt.*;
import java.awt.event.ActionEvent;
import javax.swing.*;
import net.sf.jabref.*;
import net.sf.jabref.gui.entryeditor.EntryEditorTabList;
import net.sf.jabref.gui.help.HelpFiles;
import net.sf.jabref.gui.help.HelpAction;
import net.sf.jabref.gui.keyboard.KeyBinding;

import com.jgoodies.forms.builder.ButtonBarBuilder;
import com.jgoodies.forms.layout.Sizes;
import net.sf.jabref.logic.l10n.Localization;
import net.sf.jabref.logic.labelpattern.LabelPatternUtil;

public class GenFieldsCustomizer extends JDialog {

    private final JPanel buttons = new JPanel();
    private final JButton ok = new JButton();
    private final JButton cancel = new JButton();
    private final JButton helpBut;
    private final JLabel jLabel1 = new JLabel();
    private final JPanel jPanel3 = new JPanel();
    private final JPanel jPanel4 = new JPanel();
    private final GridBagLayout gridBagLayout1 = new GridBagLayout();
    private final JScrollPane jScrollPane1 = new JScrollPane();
    private final JLabel jLabel2 = new JLabel();
    private final JTextArea fieldsArea = new JTextArea();
    private final GridBagLayout gridBagLayout2 = new GridBagLayout();
    private final JabRefFrame parentFrame;
    private final JButton revert = new JButton();

    public GenFieldsCustomizer(JabRefFrame frame) {
        super(frame, Localization.lang("Set general fields"), false);
        parentFrame = frame;
        helpBut = new HelpAction(HelpFiles.generalFieldsHelp).getHelpButton();
        jbInit();
        setSize(new Dimension(650, 300));
    }

    private void jbInit() {
        ok.setText(Localization.lang("OK"));
        ok.addActionListener(e -> okActionPerformed());
        cancel.setText(Localization.lang("Cancel"));
        cancel.addActionListener(e -> dispose());
        jLabel1.setText(Localization.lang("Delimit fields with semicolon, ex.") + ": url;pdf;note");
        jPanel3.setLayout(gridBagLayout2);
        jPanel4.setBorder(BorderFactory.createEtchedBorder());
        jPanel4.setLayout(gridBagLayout1);
        jLabel2.setText(Localization.lang("General fields"));

        setFieldsText();

        revert.setText(Localization.lang("Default"));
        revert.addActionListener(e -> revertActionPerformed());
        this.getContentPane().add(buttons, BorderLayout.SOUTH);
        ButtonBarBuilder bb = new ButtonBarBuilder(buttons);
        buttons.setBorder(BorderFactory.createEmptyBorder(2, 2, 2, 2));
        bb.addGlue();
        bb.addButton(ok);
        bb.addButton(revert);
        bb.addButton(cancel);
        bb.addStrut(Sizes.DLUX5);
        bb.addButton(helpBut);
        bb.addGlue();

        this.getContentPane().add(jPanel3, BorderLayout.CENTER);
        jPanel3.add(jLabel1, new GridBagConstraints(0, 1, 1, 1, 1.0, 0.0
                , GridBagConstraints.WEST, GridBagConstraints.NONE, new Insets(5, 5, 5, 5), 0, 0));
        jPanel3.add(jPanel4, new GridBagConstraints(0, 0, 1, 1, 1.0, 1.0
                , GridBagConstraints.CENTER, GridBagConstraints.BOTH, new Insets(5, 5, 5, 5), 318, 193));
        jPanel4.add(jScrollPane1, new GridBagConstraints(0, 1, 1, 1, 1.0, 1.0
                , GridBagConstraints.CENTER, GridBagConstraints.BOTH, new Insets(5, 5, 5, 5), 0, 0));
        jScrollPane1.getViewport().add(fieldsArea, null);
        jPanel4.add(jLabel2, new GridBagConstraints(0, 0, 1, 1, 0.0, 0.0
                , GridBagConstraints.WEST, GridBagConstraints.NONE, new Insets(5, 5, 5, 5), 0, 0));

        // Key bindings:
        ActionMap am = buttons.getActionMap();
        InputMap im = buttons.getInputMap(JComponent.WHEN_IN_FOCUSED_WINDOW);
        im.put(Globals.getKeyPrefs().getKey(KeyBinding.CLOSE_DIALOG), "close");
        am.put("close", new AbstractAction() {

            @Override
            public void actionPerformed(ActionEvent e) {
                dispose();
            }
        });

    }

    private void okActionPerformed() {
        String[] lines = fieldsArea.getText().split("\n");
        int i = 0;
        for (; i < lines.length; i++) {
            String[] parts = lines[i].split(":");
            if (parts.length != 2) {
                // Report error and exit.
                String field = Localization.lang("field");
                JOptionPane.showMessageDialog(this, Localization.lang("Each line must be on the following form") + " '" +
                        Localization.lang("Tabname") + ':' + field + "1;" + field + "2;...;" + field + "N'",
                        Localization.lang("Error"), JOptionPane.ERROR_MESSAGE);
                return;
            }
            String testString = LabelPatternUtil.checkLegalKey(parts[1]);
            if (!testString.equals(parts[1]) || (parts[1].indexOf('&') >= 0)) {
                // Report error and exit.
                JOptionPane.showMessageDialog(this, Localization.lang("Field names are not allowed to contain white space or the following "
                                + "characters") + ": # { } ~ , ^ &",
                        Localization.lang("Error"), JOptionPane.ERROR_MESSAGE);

                return;
            }

            Globals.prefs.put((JabRefPreferences.CUSTOM_TAB_NAME + i), parts[0]);
            Globals.prefs.put((JabRefPreferences.CUSTOM_TAB_FIELDS + i), parts[1].toLowerCase());
        }
        Globals.prefs.purgeSeries(JabRefPreferences.CUSTOM_TAB_NAME, i);
        Globals.prefs.purgeSeries(JabRefPreferences.CUSTOM_TAB_FIELDS, i);
        Globals.prefs.updateEntryEditorTabList();

        parentFrame.removeCachedEntryEditors();
        dispose();
    }

    private void setFieldsText() {
        StringBuilder sb = new StringBuilder();

        EntryEditorTabList tabList = Globals.prefs.getEntryEditorTabList();
        for (int i = 0; i < tabList.getTabCount(); i++) {
            sb.append(tabList.getTabName(i));
            sb.append(':');
            sb.append(String.join(";", tabList.getTabFields(i)));
            sb.append('\n');
        }

        fieldsArea.setText(sb.toString());
    }

    private void revertActionPerformed() {
        StringBuilder sb = new StringBuilder();
        String name;
        String fields;
        int i = 0;
        while ((name = (String) Globals.prefs.defaults.get
                (JabRefPreferences.CUSTOM_TAB_NAME + "_def" + i)) != null) {
            sb.append(name);
            fields = (String) Globals.prefs.defaults.get
                    (JabRefPreferences.CUSTOM_TAB_FIELDS + "_def" + i);
            sb.append(':');
            sb.append(fields);
            sb.append('\n');
            i++;
        }
        fieldsArea.setText(sb.toString());

    }
<<<<<<< HEAD
}

class GenFieldsCustomizerOKActionAdapter implements ActionListener {

    private final GenFieldsCustomizer adaptee;


    GenFieldsCustomizerOKActionAdapter(GenFieldsCustomizer adaptee) {
        this.adaptee = adaptee;
    }

    @Override
    public void actionPerformed(ActionEvent e) {
        adaptee.okActionPerformed();
    }
}

class GenFieldsCustomizerCancelActionAdapter implements ActionListener {

    private final GenFieldsCustomizer adaptee;


    GenFieldsCustomizerCancelActionAdapter(GenFieldsCustomizer adaptee) {
        this.adaptee = adaptee;
    }

    @Override
    public void actionPerformed(ActionEvent e) {
        adaptee.cancelActionPerformed();
    }
}

class GenFieldsCustomizerRevertActionAdapter implements ActionListener {

    private final GenFieldsCustomizer adaptee;


    GenFieldsCustomizerRevertActionAdapter(GenFieldsCustomizer adapter) {
        this.adaptee = adapter;
    }

    @Override
    public void actionPerformed(ActionEvent e) {
        adaptee.revertActionPerformed();
    }
=======
>>>>>>> 317b45e8
}<|MERGE_RESOLUTION|>--- conflicted
+++ resolved
@@ -171,52 +171,4 @@
         fieldsArea.setText(sb.toString());
 
     }
-<<<<<<< HEAD
-}
-
-class GenFieldsCustomizerOKActionAdapter implements ActionListener {
-
-    private final GenFieldsCustomizer adaptee;
-
-
-    GenFieldsCustomizerOKActionAdapter(GenFieldsCustomizer adaptee) {
-        this.adaptee = adaptee;
-    }
-
-    @Override
-    public void actionPerformed(ActionEvent e) {
-        adaptee.okActionPerformed();
-    }
-}
-
-class GenFieldsCustomizerCancelActionAdapter implements ActionListener {
-
-    private final GenFieldsCustomizer adaptee;
-
-
-    GenFieldsCustomizerCancelActionAdapter(GenFieldsCustomizer adaptee) {
-        this.adaptee = adaptee;
-    }
-
-    @Override
-    public void actionPerformed(ActionEvent e) {
-        adaptee.cancelActionPerformed();
-    }
-}
-
-class GenFieldsCustomizerRevertActionAdapter implements ActionListener {
-
-    private final GenFieldsCustomizer adaptee;
-
-
-    GenFieldsCustomizerRevertActionAdapter(GenFieldsCustomizer adapter) {
-        this.adaptee = adapter;
-    }
-
-    @Override
-    public void actionPerformed(ActionEvent e) {
-        adaptee.revertActionPerformed();
-    }
-=======
->>>>>>> 317b45e8
 }
--- conflicted
+++ resolved
@@ -334,12 +334,10 @@
         addSpecialTabs();
         // source tab
         addSourceTab();
-<<<<<<< HEAD
+        // pdf annotations tab
         addPdfTab();
-=======
         //related articles
         addRelatedArticlesTab();
->>>>>>> 61077cd0
     }
 
     private void addGeneralTabs() {

--- conflicted
+++ resolved
@@ -445,13 +445,8 @@
             return FieldExtraComponents.getSetOwnerExtraComponent(editor, storeFieldAction);
         } else if (InternalBibtexFields.EXTRA_YES_NO.equals(fieldExtras)) {
             return FieldExtraComponents.getYesNoExtraComponent(editor, this);
-<<<<<<< HEAD
-        } else if (BibtexFields.EXTRA_MONTH.equals(fieldExtras)) {
+        } else if (InternalBibtexFields.EXTRA_MONTH.equals(fieldExtras)) {
             return FieldExtraComponents.getMonthExtraComponent(editor, this, this.frame.getCurrentBasePanel().getBibDatabaseContext().getMode());
-=======
-        } else if (InternalBibtexFields.EXTRA_MONTH.equals(fieldExtras)) {
-            return FieldExtraComponents.getMonthExtraComponent(editor, this);
->>>>>>> 9bf21b8d
         }
         return Optional.empty();
     }

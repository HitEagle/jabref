--- conflicted
+++ resolved
@@ -1686,8 +1686,6 @@
         }
     }
 
-<<<<<<< HEAD
-=======
     public void createDisabledIconsForButtons(Container container) {
         for (int index = 0; index < container.getComponentCount(); index++) {
             Component component = container.getComponent(index);
@@ -1702,24 +1700,6 @@
         }
     }
 
-    private class SelectKeysAction extends AbstractAction {
-
-        public SelectKeysAction() {
-            super(Localization.lang("Customize key bindings"));
-            this.putValue(Action.SMALL_ICON, IconTheme.JabRefIcon.KEY_BINDINGS.getSmallIcon());
-        }
-
-        @Override
-        public void actionPerformed(ActionEvent e) {
-            KeyBindingsDialog d = new KeyBindingsDialog(new KeyBindingRepository(Globals.getKeyPrefs().getKeyBindings()));
-            d.setDefaultCloseOperation(WindowConstants.DISPOSE_ON_CLOSE);
-            d.pack(); //setSize(300,500);
-            d.setLocationRelativeTo(JabRefFrame.this);
-            d.setVisible(true);
-        }
-    }
-
->>>>>>> f5ed5ac4
     /**
      * The action concerned with closing the window.
      */

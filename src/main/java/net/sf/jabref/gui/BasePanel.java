/*  Copyright (C) 2003-2015 JabRef contributors.
    This program is free software; you can redistribute it and/or modify
    it under the terms of the GNU General Public License as published by
    the Free Software Foundation; either version 2 of the License, or
    (at your option) any later version.

    This program is distributed in the hope that it will be useful,
    but WITHOUT ANY WARRANTY; without even the implied warranty of
    MERCHANTABILITY or FITNESS FOR A PARTICULAR PURPOSE.  See the
    GNU General Public License for more details.

    You should have received a copy of the GNU General Public License along
    with this program; if not, write to the Free Software Foundation, Inc.,
    51 Franklin Street, Fifth Floor, Boston, MA 02110-1301 USA.
*/
package net.sf.jabref.gui;

<<<<<<< HEAD
import ca.odell.glazedlists.event.ListEvent;
=======
import java.awt.BorderLayout;
import java.awt.Toolkit;
import java.awt.datatransfer.*;
import java.awt.event.ActionEvent;
import java.awt.event.KeyAdapter;
import java.awt.event.KeyEvent;
import java.io.File;
import java.io.IOException;
import java.io.StringReader;
import java.nio.charset.Charset;
import java.nio.charset.UnsupportedCharsetException;
import java.util.*;
import javax.swing.*;
import javax.swing.tree.TreePath;
import javax.swing.undo.CannotRedoException;
import javax.swing.undo.CannotUndoException;

import ca.odell.glazedlists.FilterList;
>>>>>>> 49454a43
import ca.odell.glazedlists.event.ListEventListener;
import com.jgoodies.forms.builder.FormBuilder;
import com.jgoodies.forms.layout.FormLayout;
import net.sf.jabref.*;
import net.sf.jabref.collab.ChangeScanner;
import net.sf.jabref.collab.FileUpdateListener;
import net.sf.jabref.collab.FileUpdatePanel;
import net.sf.jabref.exporter.*;
import net.sf.jabref.external.*;
import net.sf.jabref.groups.GroupSelector;
import net.sf.jabref.groups.GroupTreeNode;
import net.sf.jabref.gui.actions.Actions;
import net.sf.jabref.gui.actions.BaseAction;
import net.sf.jabref.gui.actions.CleanupAction;
import net.sf.jabref.gui.desktop.JabRefDesktop;
import net.sf.jabref.gui.entryeditor.EntryEditor;
import net.sf.jabref.gui.fieldeditors.FieldEditor;
import net.sf.jabref.gui.journals.AbbreviateAction;
import net.sf.jabref.gui.journals.UnabbreviateAction;
import net.sf.jabref.gui.labelpattern.SearchFixDuplicateLabels;
import net.sf.jabref.gui.maintable.MainTable;
import net.sf.jabref.gui.maintable.MainTableDataModel;
import net.sf.jabref.gui.maintable.MainTableFormat;
import net.sf.jabref.gui.maintable.MainTableSelectionListener;
import net.sf.jabref.gui.mergeentries.MergeEntriesDialog;
import net.sf.jabref.gui.mergeentries.MergeEntryDOIDialog;
import net.sf.jabref.gui.plaintextimport.TextInputDialog;
import net.sf.jabref.gui.search.SearchBar;
import net.sf.jabref.gui.search.matchers.EverythingMatcher;
import net.sf.jabref.gui.search.matchers.SearchMatcher;
import net.sf.jabref.gui.undo.*;
import net.sf.jabref.gui.util.FocusRequester;
import net.sf.jabref.gui.util.component.CheckBoxMessage;
import net.sf.jabref.gui.worker.*;
import net.sf.jabref.importer.AppendDatabaseAction;
import net.sf.jabref.importer.fileformat.BibtexParser;
import net.sf.jabref.logic.FieldChange;
import net.sf.jabref.logic.autocompleter.*;
import net.sf.jabref.logic.l10n.Encodings;
import net.sf.jabref.logic.l10n.Localization;
import net.sf.jabref.logic.labelpattern.LabelPatternUtil;
import net.sf.jabref.logic.layout.Layout;
import net.sf.jabref.logic.layout.LayoutHelper;
import net.sf.jabref.logic.util.UpdateField;
import net.sf.jabref.logic.util.io.FileBasedLock;
import net.sf.jabref.logic.util.io.FileUtil;
import net.sf.jabref.model.database.BibDatabase;
import net.sf.jabref.model.database.DatabaseChangeEvent;
import net.sf.jabref.model.database.DatabaseChangeEvent.ChangeType;
import net.sf.jabref.model.database.DatabaseChangeListener;
import net.sf.jabref.model.database.KeyCollisionException;
import net.sf.jabref.model.entry.BibEntry;
import net.sf.jabref.model.entry.EntryType;
import net.sf.jabref.model.entry.IdGenerator;
import net.sf.jabref.specialfields.*;
import net.sf.jabref.sql.*;
import net.sf.jabref.sql.exporter.DBExporter;
import org.apache.commons.logging.Log;
import org.apache.commons.logging.LogFactory;

<<<<<<< HEAD
import javax.swing.*;
import javax.swing.tree.TreePath;
import javax.swing.undo.CannotRedoException;
import javax.swing.undo.CannotUndoException;
import java.awt.*;
import java.awt.datatransfer.*;
import java.awt.event.ActionEvent;
import java.awt.event.KeyAdapter;
import java.awt.event.KeyEvent;
import java.io.File;
import java.io.IOException;
import java.io.StringReader;
import java.nio.charset.Charset;
import java.nio.charset.UnsupportedCharsetException;
import java.util.*;
import java.util.List;

=======
>>>>>>> 49454a43
public class BasePanel extends JPanel implements ClipboardOwner, FileUpdateListener {

    private static final Log LOGGER = LogFactory.getLog(BasePanel.class);

    private final BibDatabase database;
    private final BibDatabaseContext bibDatabaseContext;
    private final MainTableDataModel tableModel;

    // To contain instantiated entry editors. This is to save time
    private BasePanelMode mode;
    private EntryEditor currentEditor;

    private PreviewPanel currentPreview;
    private MainTableSelectionListener selectionListener;

    private ListEventListener<BibEntry> groupsHighlightListener;

    private JSplitPane splitPane;

    private final JabRefFrame frame;
    private String fileMonitorHandle;
    private boolean saving;
    private boolean updatedExternally;

    private Charset encoding;

    // AutoCompleter used in the search bar
    private AutoCompleter<String> searchAutoCompleter;
    // The undo manager.
    public final CountingUndoManager undoManager = new CountingUndoManager(this);
    private final UndoAction undoAction = new UndoAction();

    private final RedoAction redoAction = new RedoAction();
    private final List<BibEntry> previousEntries = new ArrayList<>();

    private final List<BibEntry> nextEntries = new ArrayList<>();
    private boolean baseChanged;
    private boolean nonUndoableChange;

    // Used to track whether the base has changed since last save.
    public MainTable mainTable;
<<<<<<< HEAD

    public MainTableFormat tableFormat;
=======
    private MainTableFormat tableFormat;
    private FilterList<BibEntry> searchFilterList;
    private FilterList<BibEntry> groupFilterList;
>>>>>>> 49454a43

    private BibEntry showing;

    // Variable to prevent erroneous update of back/forward histories at the time
    // when a Back or Forward operation is being processed:
    private boolean backOrForwardInProgress;
    // To indicate which entry is currently shown.
    public final Map<String, EntryEditor> entryEditors = new HashMap<>();

    // in switching between entries.
    private PreambleEditor preambleEditor;

    // Keeps track of the preamble dialog if it is open.
    private StringDialog stringDialog;

    // Keeps track of the string dialog if it is open.
    private final Map<String, Object> actions = new HashMap<>();

    private final SidePaneManager sidePaneManager;

    private final SearchBar searchBar;
    private ContentAutoCompleters autoCompleters;

    public BasePanel(JabRefFrame frame, BibDatabaseContext bibDatabaseContext, Charset encoding) {
        Objects.requireNonNull(frame);
        Objects.requireNonNull(encoding);
        Objects.requireNonNull(bibDatabaseContext);

        this.encoding = encoding;
        this.bibDatabaseContext = bibDatabaseContext;

        this.sidePaneManager = frame.getSidePaneManager();
        this.frame = frame;
        this.database = bibDatabaseContext.getDatabase();
        this.tableModel = new MainTableDataModel(getBibDatabaseContext());

        searchBar = new SearchBar(this);

        setupMainPanel();

        setupActions();

        File file = bibDatabaseContext.getDatabaseFile();

        // ensure that at each addition of a new entry, the entry is added to the groups interface
        this.database.addDatabaseChangeListener(new GroupTreeUpdater());

        if (file == null) {
            if (database.hasEntries()) {
                // if the database is not empty and no file is assigned,
                // the database came from an import and has to be treated somehow
                // -> mark as changed
                this.baseChanged = true;
            }
        } else {
            // Register so we get notifications about outside changes to the file.
            try {
                fileMonitorHandle = Globals.fileUpdateMonitor.addUpdateListener(this, file);
            } catch (IOException ex) {
                LOGGER.warn("Could not register FileUpdateMonitor", ex);
            }
        }
    }

    // Returns a collection of AutoCompleters, which are populated from the current database
    public ContentAutoCompleters getAutoCompleters() {
        return autoCompleters;
    }

    public String getTabTitle() {
        StringBuilder title = new StringBuilder();

        if (getBibDatabaseContext().getDatabaseFile() == null) {
            title.append(GUIGlobals.UNTITLED_TITLE);

            if (getDatabase().hasEntries()) {
                // if the database is not empty and no file is assigned,
                // the database came from an import and has to be treated somehow
                // -> mark as changed
                // This also happens internally at basepanel to ensure consistency line 224
                title.append('*');
            }
        } else {
            // check if file is modified
            String changeFlag = isModified() ? "*" : "";
            title.append(getBibDatabaseContext().getDatabaseFile().getName()).append(changeFlag);
        }
        return title.toString();
    }

    public boolean isModified() {
        return baseChanged;
    }

    public BasePanelMode getMode() {
        return mode;
    }

    public void setMode(BasePanelMode mode) {
        this.mode = mode;
    }

    public JabRefFrame frame() {
        return frame;
    }

    public Charset getEncoding() {
        return encoding;
    }

    public void setEncoding(Charset encoding) {
        this.encoding = encoding;
    }

    public void output(String s) {
        frame.output(s);
    }

    private void setupActions() {
        SaveDatabaseAction saveAction = new SaveDatabaseAction(this);
        CleanupAction cleanUpAction = new CleanupAction(this, Globals.prefs);

        actions.put(Actions.UNDO, undoAction);
        actions.put(Actions.REDO, redoAction);

        actions.put(Actions.FOCUS_TABLE, (BaseAction) () -> new FocusRequester(mainTable));

        // The action for opening an entry editor.
        actions.put(Actions.EDIT, (BaseAction) selectionListener::editSignalled);

        // The action for saving a database.
        actions.put(Actions.SAVE, saveAction);

        actions.put(Actions.SAVE_AS, (BaseAction) saveAction::saveAs);

        actions.put(Actions.SAVE_SELECTED_AS, new SaveSelectedAction(SavePreferences.DatabaseSaveType.ALL));

        actions.put(Actions.SAVE_SELECTED_AS_PLAIN,
                new SaveSelectedAction(SavePreferences.DatabaseSaveType.PLAIN_BIBTEX));

        // The action for copying selected entries.
        actions.put(Actions.COPY, (BaseAction) () -> {
            List<BibEntry> bes = mainTable.getSelectedEntries();

            if (bes.isEmpty()) {
                // The user maybe selected a single cell.
                // TODO: Check if this can actually happen
                int[] rows = mainTable.getSelectedRows();
                int[] cols = mainTable.getSelectedColumns();
                if ((cols.length == 1) && (rows.length == 1)) {
                    // Copy single value.
                    Object o = mainTable.getValueAt(rows[0], cols[0]);
                    if (o != null) {
                        StringSelection ss = new StringSelection(o.toString());
                        Toolkit.getDefaultToolkit().getSystemClipboard().setContents(ss, BasePanel.this);

                        output(Localization.lang("Copied cell contents") + '.');
                    }
                }
            } else {
                TransferableBibtexEntry trbe = new TransferableBibtexEntry(bes);
                // ! look at ClipBoardManager
                Toolkit.getDefaultToolkit().getSystemClipboard().setContents(trbe, BasePanel.this);
                output(formatOutputMessage(Localization.lang("Copied"), bes.size()));
            }
        });

        actions.put(Actions.CUT, (BaseAction) () -> {
            runCommand(Actions.COPY);
            List<BibEntry> bes = mainTable.getSelectedEntries();
            if (!bes.isEmpty()) {
                // Create a CompoundEdit to make the action undoable.
                NamedCompound ce = new NamedCompound(
                        (bes.size() > 1 ? Localization.lang("cut entries") : Localization.lang("cut entry")));
                // Loop through the list of entries, and delete them.
                for (BibEntry be : bes) {
                    ce.addEdit(new UndoableRemoveEntry(database, be, BasePanel.this));
                    database.removeEntry(be);
                    ensureNotShowing(be);
                }
                frame.output(formatOutputMessage(Localization.lang("Cut"), bes.size()));
                ce.end();
                undoManager.addEdit(ce);
                markBaseChanged();

                //no entry is selected anymore, thus hide the preview panel
                hideBottomComponent();
            }
        });

        actions.put(Actions.DELETE, (BaseAction) () -> {
            List<BibEntry> bes = mainTable.getSelectedEntries();
            if (!bes.isEmpty()) {
                if (showDeleteConfirmationDialog(bes.size())) {
                    // Create a CompoundEdit to make the action undoable.
                    NamedCompound ce = new NamedCompound(
                            (bes.size() > 1 ? Localization.lang("delete entries") : Localization.lang("delete entry")));
                    // Loop through the list of entries, and delete them.
                    for (BibEntry be : bes) {
                        ce.addEdit(new UndoableRemoveEntry(database, be, BasePanel.this));
                        database.removeEntry(be);
                        ensureNotShowing(be);
                    }
                    markBaseChanged();
                    frame.output(formatOutputMessage(Localization.lang("Deleted"), bes.size()));
                    ce.end();
                    undoManager.addEdit(ce);
                }
                //no entry is selected anymore, thus hide the preview panel
                hideBottomComponent();
            }
        });

        // The action for pasting entries or cell contents.
        // Edited by Seb Wills <saw27@mrao.cam.ac.uk> on 14-Apr-04:
        //  - more robust detection of available content flavors (doesn't only look at first one offered)
        //  - support for parsing string-flavor clipboard contents which are bibtex entries.
        //    This allows you to (a) paste entire bibtex entries from a text editor, web browser, etc
        //                       (b) copy and paste entries between multiple instances of JabRef (since
        //         only the text representation seems to get as far as the X clipboard, at least on my system)
        actions.put(Actions.PASTE, (BaseAction) () -> {
            // Get clipboard contents, and see if TransferableBibtexEntry is among the content flavors offered
            Transferable content = Toolkit.getDefaultToolkit().getSystemClipboard().getContents(null);
            if (content != null) {
                Collection<BibEntry> bes = null;
                if (content.isDataFlavorSupported(TransferableBibtexEntry.entryFlavor)) {
                    // We have determined that the clipboard data is a set of entries.
                    try {
                        bes = (Collection<BibEntry>) content.getTransferData(TransferableBibtexEntry.entryFlavor);
                    } catch (UnsupportedFlavorException | ClassCastException ex) {
                        LOGGER.warn("Could not paste this type", ex);
                    } catch (IOException ex) {
                        LOGGER.warn("Could not paste", ex);
                    }
                } else if (content.isDataFlavorSupported(DataFlavor.stringFlavor)) {
                    try {
                        BibtexParser bp = new BibtexParser(
                                new StringReader((String) content.getTransferData(DataFlavor.stringFlavor)));
                        BibDatabase db = bp.parse().getDatabase();
                        LOGGER.info("Parsed " + db.getEntryCount() + " entries from clipboard text");
                        if (db.hasEntries()) {
                            bes = db.getEntries();
                        }
                    } catch (UnsupportedFlavorException ex) {
                        LOGGER.warn("Could not paste this type", ex);
                    } catch (Throwable ex) {
                        LOGGER.warn("Could not paste", ex);
                    }

                }

                // finally we paste in the entries (if any), which either came from TransferableBibtexEntries
                // or were parsed from a string
                if ((bes != null) && (!bes.isEmpty())) {

                    NamedCompound ce = new NamedCompound(
                            (bes.size() > 1 ? Localization.lang("paste entries") : Localization.lang("paste entry")));

                    // Store the first inserted bibtexentry.
                    // bes[0] does not work as bes[0] is first clonded,
                    // then inserted.
                    // This entry is used to open up an entry editor
                    // for the first inserted entry.
                    BibEntry firstBE = null;

                    for (BibEntry be1 : bes) {

                        BibEntry be = (BibEntry) be1.clone();
                        if (firstBE == null) {
                            firstBE = be;
                        }
                        UpdateField.setAutomaticFields(be, Globals.prefs.getBoolean(JabRefPreferences.OVERWRITE_OWNER),
                                Globals.prefs.getBoolean(JabRefPreferences.OVERWRITE_TIME_STAMP));

                        // We have to clone the
                        // entries, since the pasted
                        // entries must exist
                        // independently of the copied
                        // ones.
                        be.setId(IdGenerator.next());
                        database.insertEntry(be);

                        ce.addEdit(new UndoableInsertEntry(database, be, BasePanel.this));

                    }
                    ce.end();
                    undoManager.addEdit(ce);
                    output(formatOutputMessage(Localization.lang("Pasted"), bes.size()));
                    markBaseChanged();

                    if (Globals.prefs.getBoolean(JabRefPreferences.AUTO_OPEN_FORM)) {
                        selectionListener.editSignalled(firstBE);
                    }
                    highlightEntry(firstBE);
                }
            }

        });

        actions.put(Actions.SELECT_ALL, (BaseAction) mainTable::selectAll);

        // The action for opening the preamble editor
        actions.put(Actions.EDIT_PREAMBLE, (BaseAction) () -> {
            if (preambleEditor == null) {
                PreambleEditor form = new PreambleEditor(frame, BasePanel.this, database);
                form.setLocationRelativeTo(frame);
                form.setVisible(true);
                preambleEditor = form;
            } else {
                preambleEditor.setVisible(true);
            }

        });

        // The action for opening the string editor
        actions.put(Actions.EDIT_STRINGS, (BaseAction) () -> {
            if (stringDialog == null) {
                StringDialog form = new StringDialog(frame, BasePanel.this, database);
                form.setVisible(true);
                stringDialog = form;
            } else {
                stringDialog.setVisible(true);
            }

        });

        // The action for toggling the groups interface
        actions.put(Actions.TOGGLE_GROUPS, (BaseAction) () -> {
            sidePaneManager.toggle("groups");
            frame.groupToggle.setSelected(sidePaneManager.isComponentVisible("groups"));
        });

        // action for collecting database strings from user
        actions.put(Actions.DB_CONNECT, new DbConnectAction(this));

        // action for exporting database to external SQL database
        actions.put(Actions.DB_EXPORT, new AbstractWorker() {

            String errorMessage = "";
            boolean connectedToDB;


            // run first, in EDT:
            @Override
            public void init() {

                DBStrings dbs = bibDatabaseContext.getMetaData().getDBStrings();

                // get DBStrings from user if necessary
                if (dbs.isConfigValid()) {
                    connectedToDB = true;
                } else {
                    // init DB strings if necessary
                    if (!dbs.isInitialized()) {
                        dbs.initialize();
                    }

                    // show connection dialog
                    DBConnectDialog dbd = new DBConnectDialog(frame(), dbs);
                    dbd.setLocationRelativeTo(BasePanel.this);
                    dbd.setVisible(true);

                    connectedToDB = dbd.isConnectedToDB();

                    // store database strings
                    if (connectedToDB) {
                        dbs = dbd.getDBStrings();
                        bibDatabaseContext.getMetaData().setDBStrings(dbs);
                        dbd.dispose();
                    }
                }
            }

            // run second, on a different thread:
            @Override
            public void run() {

                if (connectedToDB) {

                    final DBStrings dbs = bibDatabaseContext.getMetaData().getDBStrings();

                    try {
                        frame.output(Localization.lang("Attempting SQL export..."));
                        final DBExporterAndImporterFactory factory = new DBExporterAndImporterFactory();
                        final DBExporter exporter = factory.getExporter(dbs.getServerType());
                        exporter.exportDatabaseToDBMS(database, bibDatabaseContext.getMetaData(),
                                getDatabase().getEntries(),
                                dbs, frame);
                        dbs.isConfigValid(true);
                    } catch (Exception ex) {
                        final String preamble = Localization
                                .lang("Could not export to SQL database for the following reason:");
                        errorMessage = SQLUtil.getExceptionMessage(ex);
                        LOGGER.info("Could not export to SQL database", ex);
                        dbs.isConfigValid(false);
                        JOptionPane.showMessageDialog(frame, preamble + '\n' + errorMessage,
                                Localization.lang("Export to SQL database"), JOptionPane.ERROR_MESSAGE);
                    }

                    bibDatabaseContext.getMetaData().setDBStrings(dbs);
                }
            }

            // run third, on EDT:
            @Override
            public void update() {

                // if no error, report success
                if (errorMessage.isEmpty()) {
                    if (connectedToDB) {
                        final DBStrings dbs = bibDatabaseContext.getMetaData().getDBStrings();
                        frame.output(Localization.lang("%0 export successful", dbs.getServerType()));
                    }
                } else { // show an error dialog if an error occurred
                    final String preamble = Localization
                            .lang("Could not export to SQL database for the following reason:");
                    frame.output(preamble + "  " + errorMessage);

                    JOptionPane.showMessageDialog(frame, preamble + '\n' + errorMessage,
                            Localization.lang("Export to SQL database"), JOptionPane.ERROR_MESSAGE);

                    errorMessage = "";
                }
            }

        });

        actions.put(FindUnlinkedFilesDialog.ACTION_COMMAND, (BaseAction) () -> {
            final FindUnlinkedFilesDialog dialog = new FindUnlinkedFilesDialog(frame, frame, BasePanel.this);
            dialog.setLocationRelativeTo(frame);
            dialog.setVisible(true);
        });

        // The action for auto-generating keys.
        actions.put(Actions.MAKE_KEY, new AbstractWorker() {

            List<BibEntry> entries;
            int numSelected;
            boolean cancelled;


            // Run first, in EDT:
            @Override
            public void init() {
                entries = getSelectedEntries();
                numSelected = entries.size();

                if (entries.isEmpty()) { // None selected. Inform the user to select entries first.
                    JOptionPane.showMessageDialog(frame,
                            Localization.lang("First select the entries you want keys to be generated for."),
                            Localization.lang("Autogenerate BibTeX keys"), JOptionPane.INFORMATION_MESSAGE);
                    return;
                }
                frame.block();
                output(formatOutputMessage(Localization.lang("Generating BibTeX key for"), numSelected));
            }

            // Run second, on a different thread:
            @Override
            public void run() {
                BibEntry bes;

                // First check if any entries have keys set already. If so, possibly remove
                // them from consideration, or warn about overwriting keys.
                // This is a partial clone of net.sf.jabref.gui.entryeditor.EntryEditor.GenerateKeyAction.actionPerformed(ActionEvent)
                for (final Iterator<BibEntry> i = entries.iterator(); i.hasNext();) {
                    bes = i.next();
                    if (bes.getCiteKey() != null) {
                        if (Globals.prefs.getBoolean(JabRefPreferences.AVOID_OVERWRITING_KEY)) {
                            // Remove the entry, because its key is already set:
                            i.remove();
                        } else if (Globals.prefs.getBoolean(JabRefPreferences.WARN_BEFORE_OVERWRITING_KEY)) {
                            // Ask if the user wants to cancel the operation:
                            CheckBoxMessage cbm = new CheckBoxMessage(
                                    Localization.lang("One or more keys will be overwritten. Continue?"),
                                    Localization.lang("Disable this confirmation dialog"), false);
                            final int answer = JOptionPane.showConfirmDialog(frame, cbm,
                                    Localization.lang("Overwrite keys"), JOptionPane.YES_NO_OPTION);
                            if (cbm.isSelected()) {
                                Globals.prefs.putBoolean(JabRefPreferences.WARN_BEFORE_OVERWRITING_KEY, false);
                            }
                            if (answer == JOptionPane.NO_OPTION) {
                                // Ok, break off the operation.
                                cancelled = true;
                                return;
                            }
                            // No need to check more entries, because the user has already confirmed
                            // that it's ok to overwrite keys:
                            break;
                        }
                    }
                }

                HashMap<BibEntry, Object> oldvals = new HashMap<>();
                // Iterate again, removing already set keys. This is skipped if overwriting
                // is disabled, since all entries with keys set will have been removed.
                if (!Globals.prefs.getBoolean(JabRefPreferences.AVOID_OVERWRITING_KEY)) {
                    for (BibEntry entry : entries) {
                        bes = entry;
                        // Store the old value:
                        oldvals.put(bes, bes.getField(BibEntry.KEY_FIELD));
                        database.setCiteKeyForEntry(bes, null);
                    }
                }

                final NamedCompound ce = new NamedCompound(Localization.lang("Autogenerate BibTeX keys"));

                // Finally, set the new keys:
                for (BibEntry entry : entries) {
                    bes = entry;
                    LabelPatternUtil.makeLabel(bibDatabaseContext.getMetaData(), database, bes);
                    ce.addEdit(new UndoableKeyChange(database, bes, (String) oldvals.get(bes),
                            bes.getField(BibEntry.KEY_FIELD)));
                }
                ce.end();
                undoManager.addEdit(ce);
            }

            // Run third, on EDT:
            @Override
            public void update() {
                database.setFollowCrossrefs(true);
                if (cancelled) {
                    frame.unblock();
                    return;
                }
                markBaseChanged();
                numSelected = entries.size();

                ////////////////////////////////////////////////////////////////////////////////
                //          Prevent selection loss for autogenerated BibTeX-Keys
                ////////////////////////////////////////////////////////////////////////////////
                for (final BibEntry bibEntry : entries) {
                    SwingUtilities.invokeLater(() -> {
                        final int row = mainTable.findEntry(bibEntry);
                        if ((row >= 0) && (mainTable.getSelectedRowCount() < entries.size())) {
                            mainTable.addRowSelectionInterval(row, row);
                        }
                    });
                }
                ////////////////////////////////////////////////////////////////////////////////
                output(formatOutputMessage(Localization.lang("Generated BibTeX key for"), numSelected));
                frame.unblock();
            }
        });

        // The action for cleaning up entry.
        actions.put(Actions.CLEANUP, cleanUpAction);

        actions.put(Actions.MERGE_ENTRIES, (BaseAction) () -> new MergeEntriesDialog(BasePanel.this));

        actions.put(Actions.SEARCH, (BaseAction) searchBar::focus);

        // The action for copying the selected entry's key.
        actions.put(Actions.COPY_KEY, (BaseAction) () -> {
            List<BibEntry> bes = mainTable.getSelectedEntries();
            if (!bes.isEmpty()) {
                storeCurrentEdit();
                List<String> keys = new ArrayList<>(bes.size());
                // Collect all non-null keys.
                for (BibEntry be : bes) {
                    if (be.getCiteKey() != null) {
                        keys.add(be.getCiteKey());
                    }
                }
                if (keys.isEmpty()) {
                    output(Localization.lang("None of the selected entries have BibTeX keys."));
                    return;
                }

                StringSelection ss = new StringSelection(String.join(",", keys));
                Toolkit.getDefaultToolkit().getSystemClipboard().setContents(ss, BasePanel.this);

                if (keys.size() == bes.size()) {
                    // All entries had keys.
                    output((bes.size() > 1 ? Localization.lang("Copied keys") : Localization.lang("Copied key")) + '.');
                } else {
                    output(Localization.lang("Warning: %0 out of %1 entries have undefined BibTeX key.",
                            Integer.toString(bes.size() - keys.size()), Integer.toString(bes.size())));
                }
            }
        });

        // The action for copying a cite for the selected entry.
        actions.put(Actions.COPY_CITE_KEY, (BaseAction) () -> {
            List<BibEntry> bes = mainTable.getSelectedEntries();
            if (!bes.isEmpty()) {
                storeCurrentEdit();
                List<String> keys = new ArrayList<>(bes.size());
                // Collect all non-null keys.
                for (BibEntry be : bes) {
                    if (be.getCiteKey() != null) {
                        keys.add(be.getCiteKey());
                    }
                }
                if (keys.isEmpty()) {
                    output(Localization.lang("None of the selected entries have BibTeX keys."));
                    return;
                }

                String sb = String.join(",", keys);
                StringSelection ss = new StringSelection("\\cite{" + sb + '}');
                Toolkit.getDefaultToolkit().getSystemClipboard().setContents(ss, BasePanel.this);

                if (keys.size() == bes.size()) {
                    // All entries had keys.
                    output(bes.size() > 1 ? Localization.lang("Copied keys") : Localization.lang("Copied key") + '.');
                } else {
                    output(Localization.lang("Warning: %0 out of %1 entries have undefined BibTeX key.",
                            Integer.toString(bes.size() - keys.size()), Integer.toString(bes.size())));
                }
            }
        });

        // The action for copying the BibTeX key and the title for the first selected entry
        actions.put(Actions.COPY_KEY_AND_TITLE, (BaseAction) () -> {
            List<BibEntry> bes = mainTable.getSelectedEntries();
            if (!bes.isEmpty()) {
                storeCurrentEdit();

                // OK: in a future version, this string should be configurable to allow arbitrary exports
                StringReader sr = new StringReader(
                        "\\bibtexkey - \\begin{title}\\format[RemoveBrackets]{\\title}\\end{title}\n");
                Layout layout;
                try {
                    layout = new LayoutHelper(sr, Globals.journalAbbreviationLoader.getRepository())
                            .getLayoutFromText();
                } catch (IOException e) {
                    LOGGER.info("Could not get layout", e);
                    return;
                }

                StringBuilder sb = new StringBuilder();

                int copied = 0;
                // Collect all non-null keys.
                for (BibEntry be : bes) {
                    if (be.getCiteKey() != null) {
                        copied++;
                        sb.append(layout.doLayout(be, database));
                    }
                }

                if (copied == 0) {
                    output(Localization.lang("None of the selected entries have BibTeX keys."));
                    return;
                }

                final StringSelection ss = new StringSelection(sb.toString());
                Toolkit.getDefaultToolkit().getSystemClipboard().setContents(ss, BasePanel.this);

                if (copied == bes.size()) {
                    // All entries had keys.
                    output((bes.size() > 1 ? Localization.lang("Copied keys") : Localization.lang("Copied key")) + '.');
                } else {
                    output(Localization.lang("Warning: %0 out of %1 entries have undefined BibTeX key.",
                            Integer.toString(bes.size() - copied), Integer.toString(bes.size())));
                }
            }
        });

        actions.put(Actions.MERGE_DATABASE, new AppendDatabaseAction(frame, this));

        actions.put(Actions.ADD_FILE_LINK, new AttachFileAction(this));

        actions.put(Actions.OPEN_EXTERNAL_FILE,
                (BaseAction) () -> JabRefExecutorService.INSTANCE.execute(() -> {
                    final List<BibEntry> bes = mainTable.getSelectedEntries();
                    if (bes.size() != 1) {
                        output(Localization.lang("This operation requires exactly one item to be selected."));
                        return;
                    }

                    final BibEntry entry = bes.get(0);
                    if (!entry.hasField(Globals.FILE_FIELD)) {
                        // no bibtex field
                        new SearchAndOpenFile(entry, BasePanel.this).searchAndOpen();
                        return;
                    }
                    FileListTableModel tableModel = new FileListTableModel();
                    tableModel.setContent(entry.getField(Globals.FILE_FIELD));
                    if (tableModel.getRowCount() == 0) {
                        // content in bibtex field is not readable
                        new SearchAndOpenFile(entry, BasePanel.this).searchAndOpen();
                        return;
                    }
                    FileListEntry flEntry = tableModel.getEntry(0);
                    ExternalFileMenuItem item = new ExternalFileMenuItem(frame(), entry, "", flEntry.link,
                            flEntry.type.get().getIcon(), bibDatabaseContext.getMetaData(), flEntry.type);
                    item.openLink();
                }));

        actions.put(Actions.OPEN_FOLDER, (BaseAction) () -> {
            JabRefExecutorService.INSTANCE.execute(() -> {
                final List<File> files = FileUtil.getListOfLinkedFiles(mainTable.getSelectedEntries(),
                        bibDatabaseContext.getMetaData().getFileDirectory(Globals.FILE_FIELD));
                for (final File f : files) {
                    try {
                        JabRefDesktop.openFolderAndSelectFile(f.getAbsolutePath());
                    } catch (IOException e) {
                        LOGGER.info("Could not open folder", e);
                    }
                }
            });
        });

        actions.put(Actions.OPEN_CONSOLE, (BaseAction) () -> JabRefDesktop
                .openConsole(frame.getCurrentBasePanel().getBibDatabaseContext().getDatabaseFile()));

        actions.put(Actions.OPEN_URL, new OpenURLAction());

        actions.put(Actions.MERGE_DOI, (BaseAction) () -> new MergeEntryDOIDialog(BasePanel.this));

        actions.put(Actions.REPLACE_ALL, (BaseAction) () -> {
            final ReplaceStringDialog rsd = new ReplaceStringDialog(frame);
            rsd.setVisible(true);
            if (!rsd.okPressed()) {
                return;
            }
            int counter = 0;
            final NamedCompound ce = new NamedCompound(Localization.lang("Replace string"));
            if (rsd.selOnly()) {
                for (BibEntry be : mainTable.getSelectedEntries()) {
                    counter += rsd.replace(be, ce);
                }
            } else {
                for (BibEntry entry : database.getEntries()) {
                    counter += rsd.replace(entry, ce);
                }
            }

            output(Localization.lang("Replaced") + ' ' + counter + ' '
                    + (counter == 1 ? Localization.lang("occurrence") : Localization.lang("occurrences")) + '.');
            if (counter > 0) {
                ce.end();
                undoManager.addEdit(ce);
                markBaseChanged();
            }
        });

        actions.put(Actions.DUPLI_CHECK,
                (BaseAction) () -> JabRefExecutorService.INSTANCE.execute(new DuplicateSearch(BasePanel.this)));

        actions.put(Actions.PLAIN_TEXT_IMPORT, (BaseAction) () -> {
            // get Type of new entry
            EntryTypeDialog etd = new EntryTypeDialog(frame);
            etd.setLocationRelativeTo(BasePanel.this);
            etd.setVisible(true);
            EntryType tp = etd.getChoice();
            if (tp == null) {
                return;
            }

            String id = IdGenerator.next();
            BibEntry bibEntry = new BibEntry(id, tp.getName());
            TextInputDialog tidialog = new TextInputDialog(frame, bibEntry);
            tidialog.setLocationRelativeTo(BasePanel.this);
            tidialog.setVisible(true);

            if (tidialog.okPressed()) {
                UpdateField.setAutomaticFields(Collections.singletonList(bibEntry), false, false);
                insertEntry(bibEntry);
            }
        });

        actions.put(Actions.MARK_ENTRIES, new MarkEntriesAction(frame, 0));

        actions.put(Actions.UNMARK_ENTRIES, (BaseAction) () -> {
            try {
                List<BibEntry> bes = mainTable.getSelectedEntries();
                if (bes.isEmpty()) {
                    output(Localization.lang("This operation requires one or more entries to be selected."));
                    return;
                }
                NamedCompound ce = new NamedCompound(Localization.lang("Unmark entries"));
                for (BibEntry be : bes) {
                    EntryMarker.unmarkEntry(be, false, database, ce);
                }
                ce.end();
                undoManager.addEdit(ce);
                markBaseChanged();
                String outputStr;
                if (bes.size() == 1) {
                    outputStr = Localization.lang("Unmarked selected entry");
                } else {
                    outputStr = Localization.lang("Unmarked all %0 selected entries", Integer.toString(bes.size()));
                }
                output(outputStr);
            } catch (Throwable ex) {
                LOGGER.warn("Could not unmark", ex);
            }
        });

        actions.put(Actions.UNMARK_ALL, (BaseAction) () -> {
            NamedCompound ce = new NamedCompound(Localization.lang("Unmark all"));

            for (BibEntry be : database.getEntries()) {
                EntryMarker.unmarkEntry(be, false, database, ce);
            }
            ce.end();
            undoManager.addEdit(ce);
            markBaseChanged();
            output(Localization.lang("Unmarked all entries"));
        });

        // Note that we can't put the number of entries that have been reverted into the undoText as the concrete number cannot be injected
        actions.put(Relevance.getInstance().getValues().get(0).getActionName(),
                new SpecialFieldAction(frame, Relevance.getInstance(),
                        Relevance.getInstance().getValues().get(0).getFieldValue().get(), true,
                        Localization.lang("Toggle relevance"), Localization.lang("Toggled relevance for %0 entries")));
        actions.put(Quality.getInstance().getValues().get(0).getActionName(),
                new SpecialFieldAction(frame, Quality.getInstance(),
                        Quality.getInstance().getValues().get(0).getFieldValue().get(), true,
                        Localization.lang("Toggle quality assured"),
                        Localization.lang("Toggled quality for %0 entries")));
        actions.put(Printed.getInstance().getValues().get(0).getActionName(), new SpecialFieldAction(frame,
                Printed.getInstance(), Printed.getInstance().getValues().get(0).getFieldValue().get(), true,
                Localization.lang("Toggle print status"), Localization.lang("Toggled print status for %0 entries")));

        for (SpecialFieldValue prio : Priority.getInstance().getValues()) {
            actions.put(prio.getActionName(), prio.getAction(this.frame));
        }
        for (SpecialFieldValue rank : Rank.getInstance().getValues()) {
            actions.put(rank.getActionName(), rank.getAction(this.frame));
        }
        for (SpecialFieldValue status : ReadStatus.getInstance().getValues()) {
            actions.put(status.getActionName(), status.getAction(this.frame));
        }

        actions.put(Actions.TOGGLE_PREVIEW, (BaseAction) () -> {
            boolean enabled = !Globals.prefs.getBoolean(JabRefPreferences.PREVIEW_ENABLED);
            Globals.prefs.putBoolean(JabRefPreferences.PREVIEW_ENABLED, enabled);
            setPreviewActiveBasePanels(enabled);
            frame.setPreviewToggle(enabled);
        });

        actions.put(Actions.TOGGLE_HIGHLIGHTS_GROUPS_MATCHING_ANY, (BaseAction) () -> {
            new HighlightMatchingGroupPreferences(Globals.prefs).setToAny();
            // ping the listener so it updates:
            groupsHighlightListener.listChanged(null);
        });

        actions.put(Actions.TOGGLE_HIGHLIGHTS_GROUPS_MATCHING_ALL, (BaseAction) () -> {
            new HighlightMatchingGroupPreferences(Globals.prefs).setToAll();
            // ping the listener so it updates:
            groupsHighlightListener.listChanged(null);
        });

        actions.put(Actions.TOGGLE_HIGHLIGHTS_GROUPS_MATCHING_DISABLE, (BaseAction) () -> {
            new HighlightMatchingGroupPreferences(Globals.prefs).setToDisabled();
            // ping the listener so it updates:
            groupsHighlightListener.listChanged(null);
        });

        actions.put(Actions.SWITCH_PREVIEW, (BaseAction) selectionListener::switchPreview);

        actions.put(Actions.MANAGE_SELECTORS, (BaseAction) () -> {
            ContentSelectorDialog2 csd = new ContentSelectorDialog2(frame, frame, BasePanel.this, false,
                    bibDatabaseContext.getMetaData(), null);
            csd.setLocationRelativeTo(frame);
            csd.setVisible(true);
        });

        actions.put(Actions.EXPORT_TO_CLIPBOARD, new ExportToClipboardAction(frame, getDatabase()));
        actions.put(Actions.SEND_AS_EMAIL, new SendAsEMailAction(frame));

        actions.put(Actions.WRITE_XMP, new WriteXMPAction(this));

        actions.put(Actions.ABBREVIATE_ISO, new AbbreviateAction(this, true));
        actions.put(Actions.ABBREVIATE_MEDLINE, new AbbreviateAction(this, false));
        actions.put(Actions.UNABBREVIATE, new UnabbreviateAction(this));
        actions.put(Actions.AUTO_SET_FILE, new SynchronizeFileField(this));

        actions.put(Actions.BACK, (BaseAction) BasePanel.this::back);
        actions.put(Actions.FORWARD, (BaseAction) BasePanel.this::forward);

        actions.put(Actions.RESOLVE_DUPLICATE_KEYS, new SearchFixDuplicateLabels(this));

        actions.put(Actions.ADD_TO_GROUP, new GroupAddRemoveDialog(this, true, false));
        actions.put(Actions.REMOVE_FROM_GROUP, new GroupAddRemoveDialog(this, false, false));
        actions.put(Actions.MOVE_TO_GROUP, new GroupAddRemoveDialog(this, true, true));

        actions.put(Actions.DOWNLOAD_FULL_TEXT, new FindFullTextAction(this));
    }

    /**
     * This method is called from JabRefFrame if a database specific action is requested by the user. Runs the command
     * if it is defined, or prints an error message to the standard error stream.
     *
     * @param _command The name of the command to run.
     */
    public void runCommand(final String _command) {
        if (actions.get(_command) == null) {
            LOGGER.info("No action defined for '" + _command + '\'');
            return;
        }

        Object o = actions.get(_command);
        try {
            if (o instanceof BaseAction) {
                ((BaseAction) o).action();
            } else {
                // This part uses Spin's features:
                Worker wrk = ((AbstractWorker) o).getWorker();
                // The Worker returned by getWorker() has been wrapped
                // by Spin.off(), which makes its methods be run in
                // a different thread from the EDT.
                CallBack clb = ((AbstractWorker) o).getCallBack();

                ((AbstractWorker) o).init(); // This method runs in this same thread, the EDT.
                // Useful for initial GUI actions, like printing a message.

                // The CallBack returned by getCallBack() has been wrapped
                // by Spin.over(), which makes its methods be run on
                // the EDT.
                wrk.run(); // Runs the potentially time-consuming action
                // without freezing the GUI. The magic is that THIS line
                // of execution will not continue until run() is finished.
                clb.update(); // Runs the update() method on the EDT.
            }
        } catch (Throwable ex) {
            // If the action has blocked the JabRefFrame before crashing, we need to unblock it.
            // The call to unblock will simply hide the glasspane, so there is no harm in calling
            // it even if the frame hasn't been blocked.
            frame.unblock();
            LOGGER.error("runCommand error: " + ex.getMessage(), ex);
        }
    }

    private boolean saveDatabase(File file, boolean selectedOnly, Charset enc,
            SavePreferences.DatabaseSaveType saveType) throws SaveException {
        SaveSession session;
        frame.block();
        final String SAVE_DATABASE = Localization.lang("Save database");
        try {
            SavePreferences prefs = SavePreferences.loadForSaveFromPreferences(Globals.prefs).withEncoding(enc)
                    .withSaveType(saveType);
            BibDatabaseWriter databaseWriter = new BibDatabaseWriter();
            if (selectedOnly) {
                session = databaseWriter.savePartOfDatabase(bibDatabaseContext, prefs, mainTable.getSelectedEntries());
            } else {
                session = databaseWriter.saveDatabase(bibDatabaseContext, prefs);
            }

            registerUndoableChanges(session);

        } catch (UnsupportedCharsetException ex2) {
            JOptionPane.showMessageDialog(frame,
                    Localization.lang("Could not save file.") + ' '
                            + Localization.lang("Character encoding '%0' is not supported.", enc.displayName()),
                    SAVE_DATABASE, JOptionPane.ERROR_MESSAGE);
            throw new SaveException("rt");
        } catch (SaveException ex) {
            if (ex.specificEntry()) {
                // Error occurred during processing of
                // be. Highlight it:
                final int row = mainTable.findEntry(ex.getEntry());
                final int topShow = Math.max(0, row - 3);
                mainTable.setRowSelectionInterval(row, row);
                mainTable.scrollTo(topShow);
                showEntry(ex.getEntry());
            } else {
                LOGGER.warn("Could not save", ex);
            }

            JOptionPane.showMessageDialog(frame, Localization.lang("Could not save file.") + "\n" + ex.getMessage(),
                    SAVE_DATABASE, JOptionPane.ERROR_MESSAGE);
            throw new SaveException("rt");

        } finally {
            frame.unblock();
        }

        boolean commit = true;
        if (!session.getWriter().couldEncodeAll()) {
            FormBuilder builder = FormBuilder.create()
                    .layout(new FormLayout("left:pref, 4dlu, fill:pref", "pref, 4dlu, pref"));
            JTextArea ta = new JTextArea(session.getWriter().getProblemCharacters());
            ta.setEditable(false);
            builder.add(Localization.lang("The chosen encoding '%0' could not encode the following characters:",
                    session.getEncoding().displayName())).xy(1, 1);
            builder.add(ta).xy(3, 1);
            builder.add(Localization.lang("What do you want to do?")).xy(1, 3);
            String tryDiff = Localization.lang("Try different encoding");
            int answer = JOptionPane.showOptionDialog(frame, builder.getPanel(), SAVE_DATABASE,
                    JOptionPane.YES_NO_CANCEL_OPTION, JOptionPane.WARNING_MESSAGE, null,
                    new String[] {Localization.lang("Save"), tryDiff, Localization.lang("Cancel")}, tryDiff);

            if (answer == JOptionPane.NO_OPTION) {
                // The user wants to use another encoding.
                Object choice = JOptionPane.showInputDialog(frame, Localization.lang("Select encoding"), SAVE_DATABASE,
                        JOptionPane.QUESTION_MESSAGE, null, Encodings.ENCODINGS_DISPLAYNAMES, enc);
                if (choice == null) {
                    commit = false;
                } else {
                    Charset newEncoding = Charset.forName((String) choice);
                    return saveDatabase(file, selectedOnly, newEncoding, saveType);

                }
            } else if (answer == JOptionPane.CANCEL_OPTION) {
                commit = false;
            }

        }

        if (commit) {
            session.commit(file);
            this.encoding = enc; // Make sure to remember which encoding we used.
        } else {
            session.cancel();
        }

        return commit;
    }

    public void registerUndoableChanges(SaveSession session) {
        NamedCompound ce = new NamedCompound(Localization.lang("Save actions"));
        for (FieldChange change : session.getFieldChanges()) {
            ce.addEdit(new UndoableFieldChange(change));
        }
        ce.end();
        if (ce.hasEdits()) {
            undoManager.addEdit(ce);
        }
    }

    /**
     * This method is called from JabRefFrame when the user wants to create a new entry. If the argument is null, the
     * user is prompted for an entry type.
     *
     * @param type The type of the entry to create.
     * @return The newly created BibEntry or null the operation was canceled by the user.
     */
    public BibEntry newEntry(EntryType type) {
        EntryType actualType = type;
        if (actualType == null) {
            // Find out what type is wanted.
            final EntryTypeDialog etd = new EntryTypeDialog(frame);
            // We want to center the dialog, to make it look nicer.
            etd.setLocationRelativeTo(frame);
            etd.setVisible(true);
            actualType = etd.getChoice();
        }
        if (actualType != null) { // Only if the dialog was not cancelled.
            String id = IdGenerator.next();
            final BibEntry be = new BibEntry(id, actualType.getName());
            try {
                database.insertEntry(be);
                // Set owner/timestamp if options are enabled:
                List<BibEntry> list = new ArrayList<>();
                list.add(be);
                UpdateField.setAutomaticFields(list, true, true);

                // Create an UndoableInsertEntry object.
                undoManager.addEdit(new UndoableInsertEntry(database, be, BasePanel.this));
                output(Localization.lang("Added new '%0' entry.", actualType.getName().toLowerCase()));

                // We are going to select the new entry. Before that, make sure that we are in
                // show-entry mode. If we aren't already in that mode, enter the WILL_SHOW_EDITOR
                // mode which makes sure the selection will trigger display of the entry editor
                // and adjustment of the splitter.
                if (mode != BasePanelMode.SHOWING_EDITOR) {
                    mode = BasePanelMode.WILL_SHOW_EDITOR;
                }

                int row = mainTable.findEntry(be);
                if (row >= 0) {
                    highlightEntry(be); // Selects the entry. The selection listener will open the editor.
                } else {
                    // The entry is not visible in the table, perhaps due to a filtering search
                    // or group selection. Show the entry editor anyway:
                    showEntry(be);
                }

                markBaseChanged(); // The database just changed.
                new FocusRequester(getEntryEditor(be));

                return be;
            } catch (KeyCollisionException ex) {
                LOGGER.info(ex.getMessage(), ex);
            }
        }
        return null;
    }

    public SearchBar getSearchBar() {
        return searchBar;
    }


    /**
     * This listener is used to add a new entry to a group (or a set of groups) in case the Group View is selected and
     * one or more groups are marked
     */
    private class GroupTreeUpdater implements DatabaseChangeListener {

        @Override
        public void databaseChanged(final DatabaseChangeEvent e) {
            if ((e.getType() == ChangeType.ADDED_ENTRY) && Globals.prefs.getBoolean(JabRefPreferences.AUTO_ASSIGN_GROUP)
                    && frame.groupToggle.isSelected()) {
                final List<BibEntry> entries = Collections.singletonList(e.getEntry());
                final TreePath[] selection = frame.getGroupSelector().getGroupsTree().getSelectionPaths();
                if (selection != null) {
                    // it is possible that the user selected nothing. Therefore, checked for "!= null"
                    for (final TreePath tree : selection) {
                        ((GroupTreeNode) tree.getLastPathComponent()).addToGroup(entries);
                    }
                }
                SwingUtilities.invokeLater(() -> BasePanel.this.getGroupSelector().valueChanged(null));
            }
        }
    }

    /**
     * Ensures that the search auto completer is up to date when entries are changed AKA Let the auto completer, if any,
     * harvest words from the entry
     */
    private class SearchAutoCompleterUpdater implements DatabaseChangeListener {

        @Override
        public void databaseChanged(DatabaseChangeEvent e) {
            if ((e.getType() == ChangeType.CHANGED_ENTRY) || (e.getType() == ChangeType.ADDED_ENTRY)) {
                searchAutoCompleter.addBibtexEntry(e.getEntry());
            }
        }
    }

    /**
     * Ensures that auto completers are up to date when entries are changed AKA Let the auto completer, if any, harvest
     * words from the entry
     */
    private class AutoCompletersUpdater implements DatabaseChangeListener {

        @Override
        public void databaseChanged(DatabaseChangeEvent e) {
            if ((e.getType() == ChangeType.CHANGED_ENTRY) || (e.getType() == ChangeType.ADDED_ENTRY)) {
                BasePanel.this.autoCompleters.addEntry(e.getEntry());
            }
        }
    }


    /**
     * This method is called from JabRefFrame when the user wants to create a new entry.
     *
     * @param bibEntry The new entry.
     */
    public void insertEntry(final BibEntry bibEntry) {
        if (bibEntry != null) {
            try {
                database.insertEntry(bibEntry);
                if (Globals.prefs.getBoolean(JabRefPreferences.USE_OWNER)) {
                    // Set owner field to default value
                    UpdateField.setAutomaticFields(bibEntry, true, true);
                }
                // Create an UndoableInsertEntry object.
                undoManager.addEdit(new UndoableInsertEntry(database, bibEntry, BasePanel.this));
                output(Localization.lang("Added new '%0' entry.", bibEntry.getType()));

                markBaseChanged(); // The database just changed.
                if (Globals.prefs.getBoolean(JabRefPreferences.AUTO_OPEN_FORM)) {
                    selectionListener.editSignalled(bibEntry);
                }
                highlightEntry(bibEntry);
            } catch (KeyCollisionException ex) {
                LOGGER.info("Collision for bibtex key" + bibEntry.getId(), ex);
            }
        }
    }

    public void editEntryByKeyAndFocusField(final String bibtexKey, final String fieldName) {
        final List<BibEntry> entries = database.getEntriesByKey(bibtexKey);
        if (entries.size() == 1) {
            mainTable.setSelected(mainTable.findEntry(entries.get(0)));
            selectionListener.editSignalled();
            final EntryEditor editor = getEntryEditor(entries.get(0));
            editor.setFocusToField(fieldName);
            new FocusRequester(editor);
        }
    }

    public void updateTableFont() {
        mainTable.updateFont();
    }

    private void createMainTable() {
<<<<<<< HEAD
        database.addDatabaseChangeListener(tableModel.getEventList());
=======

        final GlazedEntrySorter eventList = new GlazedEntrySorter(database.getEntries());
        // Must initialize sort columns somehow:

        database.addDatabaseChangeListener(eventList);
>>>>>>> 49454a43
        database.addDatabaseChangeListener(SpecialFieldDatabaseChangeListener.getInstance());

        tableFormat = new MainTableFormat(database);
        tableFormat.updateTableFormat();
        mainTable = new MainTable(tableFormat, tableModel, frame, this);

        selectionListener = new MainTableSelectionListener(this, mainTable);
        mainTable.updateFont();
        mainTable.addSelectionListener(selectionListener);
        mainTable.addMouseListener(selectionListener);
        mainTable.addKeyListener(selectionListener);
        mainTable.addFocusListener(selectionListener);

        // Add the listener that will take care of highlighting groups as the selection changes:
        groupsHighlightListener = listEvent -> {
            HighlightMatchingGroupPreferences highlightMatchingGroupPreferences = new HighlightMatchingGroupPreferences(
                    Globals.prefs);
            if (highlightMatchingGroupPreferences.isAny()) {
                getGroupSelector().showMatchingGroups(mainTable.getSelectedEntries(), false);
            } else if (highlightMatchingGroupPreferences.isAll()) {
                getGroupSelector().showMatchingGroups(mainTable.getSelectedEntries(), true);
            } else {
                // no highlight
                getGroupSelector().showMatchingGroups(null, true);
            }
        };
        mainTable.addSelectionListener(groupsHighlightListener);

        mainTable.getActionMap().put(Actions.CUT, new AbstractAction() {

            @Override
            public void actionPerformed(ActionEvent e) {
                try {
                    runCommand(Actions.CUT);
                } catch (Throwable ex) {
                    LOGGER.warn("Could not cut", ex);
                }
            }
        });
        mainTable.getActionMap().put(Actions.COPY, new AbstractAction() {

            @Override
            public void actionPerformed(ActionEvent e) {
                try {
                    runCommand(Actions.COPY);
                } catch (Throwable ex) {
                    LOGGER.warn("Could not copy", ex);
                }
            }
        });
        mainTable.getActionMap().put(Actions.PASTE, new AbstractAction() {

            @Override
            public void actionPerformed(ActionEvent e) {
                try {
                    runCommand(Actions.PASTE);
                } catch (Throwable ex) {
                    LOGGER.warn("Could not paste", ex);
                }
            }
        });

        mainTable.addKeyListener(new KeyAdapter() {

            @Override
            public void keyPressed(KeyEvent e) {
                final int keyCode = e.getKeyCode();
                final TreePath path = frame.getGroupSelector().getSelectionPath();
                final GroupTreeNode node = path == null ? null : (GroupTreeNode) path.getLastPathComponent();

                if (e.isControlDown()) {
                    switch (keyCode) {
                    // The up/down/left/rightkeystrokes are displayed in the
                    // GroupSelector's popup menu, so if they are to be changed,
                    // edit GroupSelector.java accordingly!
                    case KeyEvent.VK_UP:
                        e.consume();
                        if (node != null) {
                            frame.getGroupSelector().moveNodeUp(node, true);
                        }
                        break;
                    case KeyEvent.VK_DOWN:
                        e.consume();
                        if (node != null) {
                            frame.getGroupSelector().moveNodeDown(node, true);
                        }
                        break;
                    case KeyEvent.VK_LEFT:
                        e.consume();
                        if (node != null) {
                            frame.getGroupSelector().moveNodeLeft(node, true);
                        }
                        break;
                    case KeyEvent.VK_RIGHT:
                        e.consume();
                        if (node != null) {
                            frame.getGroupSelector().moveNodeRight(node, true);
                        }
                        break;
                    case KeyEvent.VK_PAGE_DOWN:
                        frame.nextTab.actionPerformed(null);
                        e.consume();
                        break;
                    case KeyEvent.VK_PAGE_UP:
                        frame.prevTab.actionPerformed(null);
                        e.consume();
                        break;
                    default:
                        break;
                    }
                } else if (keyCode == KeyEvent.VK_ENTER) {
                    e.consume();
                    try {
                        runCommand(Actions.EDIT);
                    } catch (Throwable ex) {
                        LOGGER.warn("Could not run action based on key press", ex);
                    }
                }
            }
        });
    }

    public void setupMainPanel() {
        splitPane = new JSplitPane(JSplitPane.VERTICAL_SPLIT);
        splitPane.setDividerSize(GUIGlobals.SPLIT_PANE_DIVIDER_SIZE);

        // check whether a mainTable already existed and a floatSearch was active
        boolean floatSearchActive = (mainTable != null) && this.tableModel.getSearchState() == MainTableDataModel.DisplayOption.FLOAT;

        createMainTable();

        for (EntryEditor ee : entryEditors.values()) {
            ee.validateAllFields();
        }

        splitPane.setTopComponent(mainTable.getPane());

        // Remove borders
        splitPane.setBorder(BorderFactory.createEmptyBorder());
        setBorder(BorderFactory.createEmptyBorder());

        // If an entry is currently being shown, make sure it stays shown,
        // otherwise set the bottom component to null.
        if (mode == BasePanelMode.SHOWING_PREVIEW) {
            mode = BasePanelMode.SHOWING_NOTHING;
            int row = mainTable.findEntry(currentPreview.getEntry());
            if (row >= 0) {
                mainTable.setRowSelectionInterval(row, row);
            }

        } else if (mode == BasePanelMode.SHOWING_EDITOR) {
            mode = BasePanelMode.SHOWING_NOTHING;
        } else {
            splitPane.setBottomComponent(null);
        }

        setLayout(new BorderLayout());
        removeAll();
        add(searchBar, BorderLayout.NORTH);
        add(splitPane, BorderLayout.CENTER);

        // Set up name autocompleter for search:
        instantiateSearchAutoCompleter();
        this.getDatabase().addDatabaseChangeListener(new SearchAutoCompleterUpdater());

        AutoCompletePreferences autoCompletePreferences = new AutoCompletePreferences(Globals.prefs);
        // Set up AutoCompleters for this panel:
        if (Globals.prefs.getBoolean(JabRefPreferences.AUTO_COMPLETE)) {
            autoCompleters = new ContentAutoCompleters(getDatabase(), bibDatabaseContext.getMetaData(),
                    autoCompletePreferences, Globals.journalAbbreviationLoader);
            // ensure that the autocompleters are in sync with entries
            this.getDatabase().addDatabaseChangeListener(new AutoCompletersUpdater());
        } else {
            // create empty ContentAutoCompleters() if autoCompletion is deactivated
            autoCompleters = new ContentAutoCompleters(Globals.journalAbbreviationLoader);
        }

        // restore floating search result
        // (needed if preferences have been changed which causes a recreation of the main table)
        if (floatSearchActive) {
            mainTable.showFloatSearch();
        }

        splitPane.revalidate();
        revalidate();
        repaint();
    }

    public void updateSearchManager() {
        searchBar.setAutoCompleter(searchAutoCompleter);
    }

    private void instantiateSearchAutoCompleter() {
        AutoCompletePreferences autoCompletePreferences = new AutoCompletePreferences(Globals.prefs);
        AutoCompleterFactory autoCompleterFactory = new AutoCompleterFactory(autoCompletePreferences);
        searchAutoCompleter = autoCompleterFactory.getPersonAutoCompleter();
        for (BibEntry entry : database.getEntries()) {
            searchAutoCompleter.addBibtexEntry(entry);
        }
    }

    public void updatePreamble() {
        if (preambleEditor != null) {
            preambleEditor.updatePreamble();
        }
    }

    public void assureStringDialogNotEditing() {
        if (stringDialog != null) {
            stringDialog.assureNotEditing();
        }
    }

    public void updateStringDialog() {
        if (stringDialog != null) {
            stringDialog.refreshTable();
        }
    }

    public void adjustSplitter() {
        if (mode == BasePanelMode.SHOWING_PREVIEW) {
            splitPane.setDividerLocation(
                    splitPane.getHeight() - Globals.prefs.getInt(JabRefPreferences.PREVIEW_PANEL_HEIGHT));
        } else {
            splitPane.setDividerLocation(
                    splitPane.getHeight() - Globals.prefs.getInt(JabRefPreferences.ENTRY_EDITOR_HEIGHT));

        }
    }

    private boolean isShowingEditor() {
        return (splitPane.getBottomComponent() != null) && (splitPane.getBottomComponent() instanceof EntryEditor);
    }

    public void showEntry(final BibEntry be) {

        if (getShowing() == be) {
            if (splitPane.getBottomComponent() == null) {
                // This is the special occasion when showing is set to an
                // entry, but no entry editor is in fact shown. This happens
                // after Preferences dialog is closed, and it means that we
                // must make sure the same entry is shown again. We do this by
                // setting showing to null, and recursively calling this method.
                newEntryShowing(null);
                showEntry(be);
            } else {
                // The correct entry is already being shown. Make sure the editor
                // is updated.
                ((EntryEditor) splitPane.getBottomComponent()).updateAllFields();

            }
            return;

        }

        EntryEditor form;
        int divLoc = -1;
        String visName = null;
        if ((getShowing() != null) && isShowingEditor()) {
            visName = ((EntryEditor) splitPane.getBottomComponent()).getVisiblePanelName();
        }
        if (getShowing() != null) {
            divLoc = splitPane.getDividerLocation();
        }

        if (entryEditors.containsKey(be.getType())) {
            // We already have an editor for this entry type.
            form = entryEditors.get(be.getType());
            form.switchTo(be);
            if (visName != null) {
                form.setVisiblePanel(visName);
            }
            splitPane.setBottomComponent(form);
        } else {
            // We must instantiate a new editor for this type.
            form = new EntryEditor(frame, BasePanel.this, be);
            if (visName != null) {
                form.setVisiblePanel(visName);
            }
            splitPane.setBottomComponent(form);

            entryEditors.put(be.getType(), form);

        }
        if (divLoc > 0) {
            splitPane.setDividerLocation(divLoc);
        } else {
            splitPane.setDividerLocation(
                    splitPane.getHeight() - Globals.prefs.getInt(JabRefPreferences.ENTRY_EDITOR_HEIGHT));
        }

        newEntryShowing(be);
        setEntryEditorEnabled(true); // Make sure it is enabled.
    }

    /**
     * Get an entry editor ready to edit the given entry. If an appropriate editor is already cached, it will be updated
     * and returned.
     *
     * @param entry The entry to be edited.
     * @return A suitable entry editor.
     */
    public EntryEditor getEntryEditor(BibEntry entry) {
        EntryEditor form;
        if (entryEditors.containsKey(entry.getType())) {
            EntryEditor visibleNow = currentEditor;

            // We already have an editor for this entry type.
            form = entryEditors.get(entry.getType());

            // If the cached editor is not the same as the currently shown one,
            // make sure the current one stores its current edit:
            if ((visibleNow != null) && (!(form.equals(visibleNow)))) {
                visibleNow.storeCurrentEdit();
            }

            form.switchTo(entry);
        } else {
            // We must instantiate a new editor for this type. First make sure the old one
            // stores its last edit:
            storeCurrentEdit();
            // Then start the new one:
            form = new EntryEditor(frame, BasePanel.this, entry);

            entryEditors.put(entry.getType(), form);
        }
        return form;
    }

    public EntryEditor getCurrentEditor() {
        return currentEditor;
    }

    /**
     * Sets the given entry editor as the bottom component in the split pane. If an entry editor already was shown,
     * makes sure that the divider doesn't move. Updates the mode to SHOWING_EDITOR.
     *
     * @param editor The entry editor to add.
     */
    public void showEntryEditor(EntryEditor editor) {
        if (mode == BasePanelMode.SHOWING_EDITOR) {
            Globals.prefs.putInt(JabRefPreferences.ENTRY_EDITOR_HEIGHT,
                    splitPane.getHeight() - splitPane.getDividerLocation());
        } else if (mode == BasePanelMode.SHOWING_PREVIEW) {
            Globals.prefs.putInt(JabRefPreferences.PREVIEW_PANEL_HEIGHT,
                    splitPane.getHeight() - splitPane.getDividerLocation());
        }
        mode = BasePanelMode.SHOWING_EDITOR;
        currentEditor = editor;
        splitPane.setBottomComponent(editor);
        if (editor.getEntry() != getShowing()) {
            newEntryShowing(editor.getEntry());
        }
        adjustSplitter();

    }

    /**
     * Sets the given preview panel as the bottom component in the split panel. Updates the mode to SHOWING_PREVIEW.
     *
     * @param preview The preview to show.
     */
    public void showPreview(PreviewPanel preview) {
        mode = BasePanelMode.SHOWING_PREVIEW;
        currentPreview = preview;
        splitPane.setBottomComponent(preview);
    }

    /**
     * Removes the bottom component.
     */
    public void hideBottomComponent() {
        mode = BasePanelMode.SHOWING_NOTHING;
        splitPane.setBottomComponent(null);
    }

    /**
     * This method selects the given entry, and scrolls it into view in the table. If an entryEditor is shown, it is
     * given focus afterwards.
     */
    public void highlightEntry(final BibEntry be) {
        final int row = mainTable.findEntry(be);
        if (row >= 0) {
            mainTable.setRowSelectionInterval(row, row);
            mainTable.ensureVisible(row);
        }
    }

    /**
     * This method is called from an EntryEditor when it should be closed. We relay to the selection listener, which
     * takes care of the rest.
     *
     * @param editor The entry editor to close.
     */
    public void entryEditorClosing(EntryEditor editor) {
        // Store divider location for next time:
        Globals.prefs.putInt(JabRefPreferences.ENTRY_EDITOR_HEIGHT,
                splitPane.getHeight() - splitPane.getDividerLocation());
        selectionListener.entryEditorClosing(editor);
    }

    /**
     * Closes the entry editor if it is showing the given entry.
     *
     * @param be a <code>BibEntry</code> value
     */
    public void ensureNotShowing(BibEntry be) {
        if ((mode == BasePanelMode.SHOWING_EDITOR) && (currentEditor.getEntry() == be)) {
            selectionListener.entryEditorClosing(currentEditor);
        }
    }

    public void updateEntryEditorIfShowing() {
        if (mode == BasePanelMode.SHOWING_EDITOR) {
            if (currentEditor.getDisplayedBibEntryType().equals(currentEditor.getEntry().getType())) {
                currentEditor.updateAllFields();
                currentEditor.updateSource();
            } else {
                // The entry has changed type, so we must get a new editor.
                newEntryShowing(null);
                final EntryEditor newEditor = getEntryEditor(currentEditor.getEntry());
                showEntryEditor(newEditor);
            }
        }
    }

    /**
     * If an entry editor is showing, make sure its currently focused field stores its changes, if any.
     */
    public void storeCurrentEdit() {
        if (isShowingEditor()) {
            final EntryEditor editor = (EntryEditor) splitPane.getBottomComponent();
            editor.storeCurrentEdit();
        }

    }

    /**
     * This method iterates through all existing entry editors in this BasePanel, telling each to update all its
     * instances of FieldContentSelector. This is done to ensure that the list of words in each selector is up-to-date
     * after the user has made changes in the Manage dialog.
     */
    public void updateAllContentSelectors() {
        for (Map.Entry<String, EntryEditor> stringEntryEditorEntry : entryEditors.entrySet()) {
            EntryEditor ed = stringEntryEditorEntry.getValue();
            ed.updateAllContentSelectors();
        }
    }

    public void rebuildAllEntryEditors() {
        for (Map.Entry<String, EntryEditor> stringEntryEditorEntry : entryEditors.entrySet()) {
            EntryEditor ed = stringEntryEditorEntry.getValue();
            ed.rebuildPanels();
        }
    }

    public void markBaseChanged() {
        baseChanged = true;

        // Put an asterisk behind the filename to indicate the database has changed.
        frame.setWindowTitle();
        frame.updateAllTabTitles();
        // If the status line states that the base has been saved, we
        // remove this message, since it is no longer relevant. If a
        // different message is shown, we leave it.
        if (frame.getStatusLineText().startsWith(Localization.lang("Saved database"))) {
            frame.output(" ");
        }

    }

    public void markNonUndoableBaseChanged() {
        nonUndoableChange = true;
        markBaseChanged();
    }

    private synchronized void markChangedOrUnChanged() {
        if (undoManager.hasChanged()) {
            if (!baseChanged) {
                markBaseChanged();
            }
        } else if (baseChanged && !nonUndoableChange) {
            baseChanged = false;
            if (getBibDatabaseContext().getDatabaseFile() == null) {
                frame.setTabTitle(this, GUIGlobals.UNTITLED_TITLE, null);
            } else {
                frame.setTabTitle(this, getTabTitle(), getBibDatabaseContext().getDatabaseFile().getAbsolutePath());
            }
        }
        frame.setWindowTitle();
    }

<<<<<<< HEAD
    /**
     * Selects a single entry, and scrolls the table to center it.
     *
     * @param pos Current position of entry to select.
     */
    public void selectSingleEntry(int pos) {
        mainTable.clearSelection();
        mainTable.addRowSelectionInterval(pos, pos);
        mainTable.scrollToCenter(pos, 0);
    }


=======
    public StartStopListAction<BibEntry> getFilterSearchToggle() {
        return filterSearchToggle;
    }

    public StartStopListAction<BibEntry> getFilterGroupToggle() {
        return filterGroupToggle;
    }


    public static class StartStopListAction<E> {

        private FilterList<E> list;
        private final Matcher<E> active;
        private final Matcher<E> inactive;

        private boolean isActive;


        private StartStopListAction(FilterList<E> list, Matcher<E> active, Matcher<E> inactive) {
            this.list = list;
            this.active = active;
            this.inactive = inactive;
        }

        public void start() {
            list.setMatcher(active);
            isActive = true;
        }

        public void stop() {
            if (isActive) {
                list.setMatcher(inactive);
                isActive = false;
            }
        }

        public boolean isActive() {
            return isActive;
        }

        public void updateFilterList(FilterList<E> filterList) {
            list = filterList;
            if (isActive) {
                list.setMatcher(active);
            } else {
                list.setMatcher(inactive);
            }
        }
    }


    /**
     * Query whether this BasePanel is in the mode where a float search result is shown.
     *
     * @return true if showing float search, false otherwise.
     */
    private boolean isShowingFloatSearch() {
        return mainTable.isFloatSearchActive();
    }

    public void stopShowingFloatSearch() {
        mainTable.stopShowingFloatSearch();
    }

    public void startShowingFloatSearch() {
        mainTable.showFloatSearch();
    }
>>>>>>> 49454a43

    public BibDatabase getDatabase() {
        return database;
    }

    public void preambleEditorClosing() {
        preambleEditor = null;
    }

    public void stringsClosing() {
        stringDialog = null;
    }

    public void changeTypeOfSelectedEntries(String newType) {
        List<BibEntry> bes = mainTable.getSelectedEntries();
        changeType(bes, newType);
    }

    private void changeType(List<BibEntry> entries, String newType) {
        if ((entries == null) || (entries.isEmpty())) {
            LOGGER.error("At least one entry must be selected to be able to change the type.");
            return;
        }

        if (entries.size() > 1) {
            int choice = JOptionPane.showConfirmDialog(this,
                    Localization.lang("Multiple entries selected. Do you want to change the type of all these to '%0'?",
                            newType),
                    Localization.lang("Change entry type"), JOptionPane.YES_NO_OPTION, JOptionPane.WARNING_MESSAGE);
            if (choice == JOptionPane.NO_OPTION) {
                return;
            }
        }

        NamedCompound compound = new NamedCompound(Localization.lang("Change entry type"));
        for (BibEntry entry : entries) {
            compound.addEdit(new UndoableChangeType(entry, entry.getType(), newType));
            entry.setType(newType);
        }

        output(formatOutputMessage(Localization.lang("Changed type to '%0' for", newType), entries.size()));
        compound.end();
        undoManager.addEdit(compound);
        markBaseChanged();
        updateEntryEditorIfShowing();
    }

    public boolean showDeleteConfirmationDialog(int numberOfEntries) {
        if (Globals.prefs.getBoolean(JabRefPreferences.CONFIRM_DELETE)) {
            String msg;
            msg = Localization.lang("Really delete the selected entry?");
            String title = Localization.lang("Delete entry");
            if (numberOfEntries > 1) {
                msg = Localization.lang("Really delete the selected %0 entries?", Integer.toString(numberOfEntries));
                title = Localization.lang("Delete multiple entries");
            }

            CheckBoxMessage cb = new CheckBoxMessage(msg, Localization.lang("Disable this confirmation dialog"), false);

            int answer = JOptionPane.showConfirmDialog(frame, cb, title, JOptionPane.YES_NO_OPTION,
                    JOptionPane.QUESTION_MESSAGE);
            if (cb.isSelected()) {
                Globals.prefs.putBoolean(JabRefPreferences.CONFIRM_DELETE, false);
            }
            return answer == JOptionPane.YES_OPTION;
        } else {
            return true;
        }

    }

    /**
     * If the relevant option is set, autogenerate keys for all entries that are lacking keys.
     */
    public void autoGenerateKeysBeforeSaving() {
        if (Globals.prefs.getBoolean(JabRefPreferences.GENERATE_KEYS_BEFORE_SAVING)) {
            NamedCompound ce = new NamedCompound(Localization.lang("Autogenerate BibTeX keys"));
            boolean any = false;

            for (BibEntry bes : database.getEntries()) {
                String oldKey = bes.getCiteKey();
                if ((oldKey == null) || oldKey.isEmpty()) {
                    LabelPatternUtil.makeLabel(bibDatabaseContext.getMetaData(), database, bes);
                    ce.addEdit(new UndoableKeyChange(database, bes, null, bes.getCiteKey()));
                    any = true;
                }
            }
            // Store undo information, if any:
            if (any) {
                ce.end();
                undoManager.addEdit(ce);
            }
        }
    }

    /**
     * Activates or deactivates the entry preview, depending on the argument. When deactivating, makes sure that any
     * visible preview is hidden.
     *
     * @param enabled
     */
    private void setPreviewActive(boolean enabled) {
        selectionListener.setPreviewActive(enabled);
    }

    /**
     * Depending on whether a preview or an entry editor is showing, save the current divider location in the correct
     * preference setting.
     */
    public void saveDividerLocation() {
        if (mode == BasePanelMode.SHOWING_PREVIEW) {
            Globals.prefs.putInt(JabRefPreferences.PREVIEW_PANEL_HEIGHT,
                    splitPane.getHeight() - splitPane.getDividerLocation());
        } else if (mode == BasePanelMode.SHOWING_EDITOR) {
            Globals.prefs.putInt(JabRefPreferences.ENTRY_EDITOR_HEIGHT,
                    splitPane.getHeight() - splitPane.getDividerLocation());
        }
    }


    private class UndoAction implements BaseAction {

        @Override
        public void action() {
            try {
                JComponent focused = Globals.focusListener.getFocused();
                if ((focused != null) && (focused instanceof FieldEditor) && focused.hasFocus()) {
                    // User is currently editing a field:
                    // Check if it is the preamble:
                    if ((preambleEditor != null) && (focused == preambleEditor.getFieldEditor())) {
                        preambleEditor.storeCurrentEdit();
                    } else {
                        storeCurrentEdit();
                    }
                }
                String name = undoManager.getUndoPresentationName();
                undoManager.undo();
                markBaseChanged();
                frame.output(name);
            } catch (CannotUndoException ex) {
                LOGGER.warn("Nothing to undo", ex);
                frame.output(Localization.lang("Nothing to undo") + '.');
            }

            markChangedOrUnChanged();
        }
    }

    private class OpenURLAction implements BaseAction {

        private static final String URL_FIELD = "url";
        private static final String DOI_FIELD = "doi";
        private static final String PS_FIELD = "ps";
        private static final String PDF_FIELD = "pdf";


        @Override
        public void action() {
            final List<BibEntry> bes = mainTable.getSelectedEntries();
            String field = DOI_FIELD;
            if (bes.size() == 1) {
                Object link = bes.get(0).getField(DOI_FIELD);
                if (bes.get(0).hasField(URL_FIELD)) {
                    link = bes.get(0).getField(URL_FIELD);
                    field = URL_FIELD;
                }
                if (link == null) {
                    // No URL or DOI found in the "url" and "doi" fields.
                    // Look for web links in the "file" field as a fallback:
                    FileListEntry entry = null;
                    FileListTableModel tm = new FileListTableModel();
                    tm.setContent(bes.get(0).getField(Globals.FILE_FIELD));
                    for (int i = 0; i < tm.getRowCount(); i++) {
                        FileListEntry flEntry = tm.getEntry(i);
                        if (URL_FIELD.equalsIgnoreCase(flEntry.type.get().getName())
                                || PS_FIELD.equalsIgnoreCase(flEntry.type.get().getName())
                                || PDF_FIELD.equalsIgnoreCase(flEntry.type.get().getName())) {
                            entry = flEntry;
                            break;
                        }
                    }
                    if (entry == null) {
                        output(Localization.lang("No url defined") + '.');
                    } else {
                        try {
                            JabRefDesktop.openExternalFileAnyFormat(bibDatabaseContext.getMetaData(), entry.link,
                                    entry.type);
                            output(Localization.lang("External viewer called") + '.');
                        } catch (IOException e) {
                            output(Localization.lang("Could not open link"));
                            LOGGER.info("Could not open link", e);
                        }
                    }
                } else {
                    try {
                        JabRefDesktop.openExternalViewer(bibDatabaseContext.getMetaData(), link.toString(), field);
                        output(Localization.lang("External viewer called") + '.');
                    } catch (IOException ex) {
                        output(Localization.lang("Error") + ": " + ex.getMessage());
                    }
                }
            } else {
                output(Localization.lang("This operation requires exactly one item to be selected."));
            }

        }
    }

    private class RedoAction implements BaseAction {

        @Override
        public void action() {
            try {

                JComponent focused = Globals.focusListener.getFocused();
                if ((focused != null) && (focused instanceof FieldEditor) && focused.hasFocus()) {
                    // User is currently editing a field:
                    storeCurrentEdit();
                }

                String name = undoManager.getRedoPresentationName();
                undoManager.redo();
                markBaseChanged();
                frame.output(name);
            } catch (CannotRedoException ex) {
                frame.output(Localization.lang("Nothing to redo") + '.');
            }

            markChangedOrUnChanged();
        }
    }


    // Method pertaining to the ClipboardOwner interface.
    @Override
    public void lostOwnership(Clipboard clipboard, Transferable contents) {
        // Nothing
    }

    private void setEntryEditorEnabled(boolean enabled) {
        if ((getShowing() != null) && (splitPane.getBottomComponent() instanceof EntryEditor)) {
            EntryEditor ed = (EntryEditor) splitPane.getBottomComponent();
            if (ed.isEnabled() != enabled) {
                ed.setEnabled(enabled);
            }
        }
    }

    public String fileMonitorHandle() {
        return fileMonitorHandle;
    }

    @Override
    public void fileUpdated() {
        if (saving) {
            // We are just saving the file, so this message is most likely due to bad timing.
            // If not, we'll handle it on the next polling.
            return;
        }

        updatedExternally = true;

        final ChangeScanner scanner = new ChangeScanner(frame, BasePanel.this,
                getBibDatabaseContext().getDatabaseFile());

        // Test: running scan automatically in background
        if ((getBibDatabaseContext().getDatabaseFile() != null)
                && !FileBasedLock.waitForFileLock(getBibDatabaseContext().getDatabaseFile(), 10)) {
            // The file is locked even after the maximum wait. Do nothing.
            LOGGER.error("File updated externally, but change scan failed because the file is locked.");
            // Perturb the stored timestamp so successive checks are made:
            Globals.fileUpdateMonitor.perturbTimestamp(getFileMonitorHandle());
            return;
        }

        JabRefExecutorService.INSTANCE.executeWithLowPriorityInOwnThreadAndWait(scanner);

        // Adding the sidepane component is Swing work, so we must do this in the Swing
        // thread:
        Runnable t = () -> {

            // Check if there is already a notification about external
            // changes:
            boolean hasAlready = sidePaneManager.hasComponent(FileUpdatePanel.NAME);
            if (hasAlready) {
                sidePaneManager.hideComponent(FileUpdatePanel.NAME);
                sidePaneManager.unregisterComponent(FileUpdatePanel.NAME);
            }
            FileUpdatePanel pan = new FileUpdatePanel(BasePanel.this, sidePaneManager,
                    getBibDatabaseContext().getDatabaseFile(), scanner);
            sidePaneManager.register(FileUpdatePanel.NAME, pan);
            sidePaneManager.show(FileUpdatePanel.NAME);
        };

        if (scanner.changesFound()) {
            SwingUtilities.invokeLater(t);
        } else {
            setUpdatedExternally(false);
        }
    }

    @Override
    public void fileRemoved() {
        LOGGER.info("File '" + getBibDatabaseContext().getDatabaseFile().getPath() + "' has been deleted.");
    }

    /**
     * Perform necessary cleanup when this BasePanel is closed.
     */
    public void cleanUp() {
        if (fileMonitorHandle != null) {
            Globals.fileUpdateMonitor.removeUpdateListener(fileMonitorHandle);
        }
        // Check if there is a FileUpdatePanel for this BasePanel being shown. If so,
        // remove it:
        if (sidePaneManager.hasComponent("fileUpdate")) {
            FileUpdatePanel fup = (FileUpdatePanel) sidePaneManager.getComponent("fileUpdate");
            if (fup.getPanel() == this) {
                sidePaneManager.hideComponent("fileUpdate");
            }
        }
    }

    public void setUpdatedExternally(boolean b) {
        updatedExternally = b;
    }

    /**
     * Get an array containing the currently selected entries. The array is stable and not changed if the selection
     * changes
     *
     * @return A list containing the selected entries. Is never null.
     */
    public List<BibEntry> getSelectedEntries() {
        return mainTable.getSelectedEntries();
    }

    public BibDatabaseContext getBibDatabaseContext() {
        return this.bibDatabaseContext;
    }

    public GroupSelector getGroupSelector() {
        return frame.getGroupSelector();
    }

    public boolean isUpdatedExternally() {
        return updatedExternally;
    }

    public String getFileMonitorHandle() {
        return fileMonitorHandle;
    }

    public void setFileMonitorHandle(String fileMonitorHandle) {
        this.fileMonitorHandle = fileMonitorHandle;
    }

    public SidePaneManager getSidePaneManager() {
        return sidePaneManager;
    }

    public void setNonUndoableChange(boolean nonUndoableChange) {
        this.nonUndoableChange = nonUndoableChange;
    }

    public void setBaseChanged(boolean baseChanged) {
        this.baseChanged = baseChanged;
    }

    public void setSaving(boolean saving) {
        this.saving = saving;
    }

    public boolean isSaving() {
        return saving;
    }

    private BibEntry getShowing() {
        return showing;
    }

    /**
     * Update the pointer to the currently shown entry in all cases where the user has moved to a new entry, except when
     * using Back and Forward commands. Also updates history for Back command, and clears history for Forward command.
     *
     * @param entry The entry that is now to be shown.
     */
    public void newEntryShowing(BibEntry entry) {
        // If this call is the result of a Back or Forward operation, we must take
        // care not to make any history changes, since the necessary changes will
        // already have been done in the back() or forward() method:
        if (backOrForwardInProgress) {
            showing = entry;
            backOrForwardInProgress = false;
            setBackAndForwardEnabledState();
            return;
        }
        nextEntries.clear();
        if (!Objects.equals(entry, showing)) {
            // Add the entry we are leaving to the history:
            if (showing != null) {
                previousEntries.add(showing);
                if (previousEntries.size() > GUIGlobals.MAX_BACK_HISTORY_SIZE) {
                    previousEntries.remove(0);
                }
            }
            showing = entry;
            setBackAndForwardEnabledState();
        }

    }

    /**
     * Go back (if there is any recorded history) and update the histories for the Back and Forward commands.
     */
    private void back() {
        if (!previousEntries.isEmpty()) {
            BibEntry toShow = previousEntries.get(previousEntries.size() - 1);
            previousEntries.remove(previousEntries.size() - 1);
            // Add the entry we are going back from to the Forward history:
            if (showing != null) {
                nextEntries.add(showing);
            }
            backOrForwardInProgress = true; // to avoid the history getting updated erroneously
            highlightEntry(toShow);
        }
    }

    private void forward() {
        if (!nextEntries.isEmpty()) {
            BibEntry toShow = nextEntries.get(nextEntries.size() - 1);
            nextEntries.remove(nextEntries.size() - 1);
            // Add the entry we are going forward from to the Back history:
            if (showing != null) {
                previousEntries.add(showing);
            }
            backOrForwardInProgress = true; // to avoid the history getting updated erroneously
            highlightEntry(toShow);
        }
    }

    public void setBackAndForwardEnabledState() {
        frame.getBackAction().setEnabled(!previousEntries.isEmpty());
        frame.getForwardAction().setEnabled(!nextEntries.isEmpty());
    }

    private String formatOutputMessage(String start, int count) {
        return String.format("%s %d %s.", start, count,
                (count > 1 ? Localization.lang("entries") : Localization.lang("entry")));
    }


    private class SaveSelectedAction implements BaseAction {

        private final SavePreferences.DatabaseSaveType saveType;


        public SaveSelectedAction(SavePreferences.DatabaseSaveType saveType) {
            this.saveType = saveType;
        }

        @Override
        public void action() throws SaveException {

            String chosenFile = FileDialogs.getNewFile(frame,
                    new File(Globals.prefs.get(JabRefPreferences.WORKING_DIRECTORY)), ".bib", JFileChooser.SAVE_DIALOG,
                    false);
            if (chosenFile != null) {
                File expFile = new File(chosenFile);
                if (!expFile.exists() || (JOptionPane.showConfirmDialog(frame,
                        Localization.lang("'%0' exists. Overwrite file?", expFile.getName()),
                        Localization.lang("Save database"), JOptionPane.OK_CANCEL_OPTION) == JOptionPane.OK_OPTION)) {
                    saveDatabase(expFile, true, Globals.prefs.getDefaultEncoding(), saveType);
                    frame.getFileHistory().newFile(expFile.getPath());
                    frame.output(Localization.lang("Saved selected to '%0'.", expFile.getPath()));
                }
            }
        }
    }

    private static class SearchAndOpenFile {

        private final BibEntry entry;
        private final BasePanel basePanel;


        public SearchAndOpenFile(final BibEntry entry, final BasePanel basePanel) {
            this.entry = entry;
            this.basePanel = basePanel;
        }

        public Optional<String> searchAndOpen() {
            if (!Globals.prefs.getBoolean(JabRefPreferences.RUN_AUTOMATIC_FILE_SEARCH)) {
                return Optional.empty();
            }

            /*  The search can lead to an unexpected 100% CPU usage which is perceived
                as a bug, if the search incidentally starts at a directory with lots
                of stuff below. It is now disabled by default. */

            // see if we can fall back to a filename based on the bibtex key
            final Collection<BibEntry> entries = Collections.singleton(entry);

            final Collection<ExternalFileType> types = ExternalFileTypes.getInstance().getExternalFileTypeSelection();
            final List<File> dirs = new ArrayList<>();
            if (basePanel.getBibDatabaseContext().getMetaData().getFileDirectory(Globals.FILE_FIELD).size() > 0) {
                final List<String> mdDirs = basePanel.getBibDatabaseContext().getMetaData()
                        .getFileDirectory(Globals.FILE_FIELD);
                for (final String mdDir : mdDirs) {
                    dirs.add(new File(mdDir));

                }
            }
            final List<String> extensions = new ArrayList<>();
            for (final ExternalFileType type : types) {
                extensions.add(type.getExtension());
            }
            // Run the search operation:
            Map<BibEntry, List<File>> result;
            if (Globals.prefs.getBoolean(JabRefPreferences.AUTOLINK_USE_REG_EXP_SEARCH_KEY)) {
                String regExp = Globals.prefs.get(JabRefPreferences.REG_EXP_SEARCH_EXPRESSION_KEY);
                result = RegExpFileSearch.findFilesForSet(entries, extensions, dirs, regExp);
            } else {
                result = FileUtil.findAssociatedFiles(entries, extensions, dirs);
            }
            if (result.get(entry) != null) {
                final List<File> res = result.get(entry);
                if (!res.isEmpty()) {
                    final String filepath = res.get(0).getPath();
                    final Optional<String> extension = FileUtil.getFileExtension(filepath);
                    if (extension.isPresent()) {
                        Optional<ExternalFileType> type = ExternalFileTypes.getInstance()
                                .getExternalFileTypeByExt(extension.get());
                        if (type.isPresent()) {
                            try {
                                JabRefDesktop.openExternalFileAnyFormat(basePanel.getBibDatabaseContext().getMetaData(),
                                        filepath, type);
                                basePanel.output(Localization.lang("External viewer called") + '.');
                                return Optional.of(filepath);
                            } catch (IOException ex) {
                                basePanel.output(Localization.lang("Error") + ": " + ex.getMessage());
                            }
                        }
                    }
                }
            }

            return Optional.empty();
        }
    }

    /**
     * Set the preview active state for all BasePanel instances.
     *
     * @param enabled
     */
    private void setPreviewActiveBasePanels(boolean enabled) {
        for (int i = 0; i < frame.getTabbedPane().getTabCount(); i++) {
            frame.getBasePanelAt(i).setPreviewActive(enabled);
        }
    }
}<|MERGE_RESOLUTION|>--- conflicted
+++ resolved
@@ -15,28 +15,6 @@
 */
 package net.sf.jabref.gui;
 
-<<<<<<< HEAD
-import ca.odell.glazedlists.event.ListEvent;
-=======
-import java.awt.BorderLayout;
-import java.awt.Toolkit;
-import java.awt.datatransfer.*;
-import java.awt.event.ActionEvent;
-import java.awt.event.KeyAdapter;
-import java.awt.event.KeyEvent;
-import java.io.File;
-import java.io.IOException;
-import java.io.StringReader;
-import java.nio.charset.Charset;
-import java.nio.charset.UnsupportedCharsetException;
-import java.util.*;
-import javax.swing.*;
-import javax.swing.tree.TreePath;
-import javax.swing.undo.CannotRedoException;
-import javax.swing.undo.CannotUndoException;
-
-import ca.odell.glazedlists.FilterList;
->>>>>>> 49454a43
 import ca.odell.glazedlists.event.ListEventListener;
 import com.jgoodies.forms.builder.FormBuilder;
 import com.jgoodies.forms.layout.FormLayout;
@@ -65,8 +43,6 @@
 import net.sf.jabref.gui.mergeentries.MergeEntryDOIDialog;
 import net.sf.jabref.gui.plaintextimport.TextInputDialog;
 import net.sf.jabref.gui.search.SearchBar;
-import net.sf.jabref.gui.search.matchers.EverythingMatcher;
-import net.sf.jabref.gui.search.matchers.SearchMatcher;
 import net.sf.jabref.gui.undo.*;
 import net.sf.jabref.gui.util.FocusRequester;
 import net.sf.jabref.gui.util.component.CheckBoxMessage;
@@ -74,7 +50,10 @@
 import net.sf.jabref.importer.AppendDatabaseAction;
 import net.sf.jabref.importer.fileformat.BibtexParser;
 import net.sf.jabref.logic.FieldChange;
-import net.sf.jabref.logic.autocompleter.*;
+import net.sf.jabref.logic.autocompleter.AutoCompletePreferences;
+import net.sf.jabref.logic.autocompleter.AutoCompleter;
+import net.sf.jabref.logic.autocompleter.AutoCompleterFactory;
+import net.sf.jabref.logic.autocompleter.ContentAutoCompleters;
 import net.sf.jabref.logic.l10n.Encodings;
 import net.sf.jabref.logic.l10n.Localization;
 import net.sf.jabref.logic.labelpattern.LabelPatternUtil;
@@ -97,7 +76,6 @@
 import org.apache.commons.logging.Log;
 import org.apache.commons.logging.LogFactory;
 
-<<<<<<< HEAD
 import javax.swing.*;
 import javax.swing.tree.TreePath;
 import javax.swing.undo.CannotRedoException;
@@ -115,8 +93,6 @@
 import java.util.*;
 import java.util.List;
 
-=======
->>>>>>> 49454a43
 public class BasePanel extends JPanel implements ClipboardOwner, FileUpdateListener {
 
     private static final Log LOGGER = LogFactory.getLog(BasePanel.class);
@@ -158,14 +134,8 @@
 
     // Used to track whether the base has changed since last save.
     public MainTable mainTable;
-<<<<<<< HEAD
 
     public MainTableFormat tableFormat;
-=======
-    private MainTableFormat tableFormat;
-    private FilterList<BibEntry> searchFilterList;
-    private FilterList<BibEntry> groupFilterList;
->>>>>>> 49454a43
 
     private BibEntry showing;
 
@@ -1352,15 +1322,7 @@
     }
 
     private void createMainTable() {
-<<<<<<< HEAD
         database.addDatabaseChangeListener(tableModel.getEventList());
-=======
-
-        final GlazedEntrySorter eventList = new GlazedEntrySorter(database.getEntries());
-        // Must initialize sort columns somehow:
-
-        database.addDatabaseChangeListener(eventList);
->>>>>>> 49454a43
         database.addDatabaseChangeListener(SpecialFieldDatabaseChangeListener.getInstance());
 
         tableFormat = new MainTableFormat(database);
@@ -1853,7 +1815,6 @@
         frame.setWindowTitle();
     }
 
-<<<<<<< HEAD
     /**
      * Selects a single entry, and scrolls the table to center it.
      *
@@ -1864,77 +1825,6 @@
         mainTable.addRowSelectionInterval(pos, pos);
         mainTable.scrollToCenter(pos, 0);
     }
-
-
-=======
-    public StartStopListAction<BibEntry> getFilterSearchToggle() {
-        return filterSearchToggle;
-    }
-
-    public StartStopListAction<BibEntry> getFilterGroupToggle() {
-        return filterGroupToggle;
-    }
-
-
-    public static class StartStopListAction<E> {
-
-        private FilterList<E> list;
-        private final Matcher<E> active;
-        private final Matcher<E> inactive;
-
-        private boolean isActive;
-
-
-        private StartStopListAction(FilterList<E> list, Matcher<E> active, Matcher<E> inactive) {
-            this.list = list;
-            this.active = active;
-            this.inactive = inactive;
-        }
-
-        public void start() {
-            list.setMatcher(active);
-            isActive = true;
-        }
-
-        public void stop() {
-            if (isActive) {
-                list.setMatcher(inactive);
-                isActive = false;
-            }
-        }
-
-        public boolean isActive() {
-            return isActive;
-        }
-
-        public void updateFilterList(FilterList<E> filterList) {
-            list = filterList;
-            if (isActive) {
-                list.setMatcher(active);
-            } else {
-                list.setMatcher(inactive);
-            }
-        }
-    }
-
-
-    /**
-     * Query whether this BasePanel is in the mode where a float search result is shown.
-     *
-     * @return true if showing float search, false otherwise.
-     */
-    private boolean isShowingFloatSearch() {
-        return mainTable.isFloatSearchActive();
-    }
-
-    public void stopShowingFloatSearch() {
-        mainTable.stopShowingFloatSearch();
-    }
-
-    public void startShowingFloatSearch() {
-        mainTable.showFloatSearch();
-    }
->>>>>>> 49454a43
 
     public BibDatabase getDatabase() {
         return database;

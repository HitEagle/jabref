--- conflicted
+++ resolved
@@ -25,22 +25,12 @@
 import java.util.Arrays;
 import java.util.Calendar;
 import java.util.Collection;
-<<<<<<< HEAD
-import java.util.Collections;
 import java.util.Date;
 import java.util.GregorianCalendar;
 import java.util.List;
-import java.util.Objects;
-
-import net.sf.jabref.importer.ParserResult;
-=======
-import java.util.Date;
-import java.util.GregorianCalendar;
-import java.util.List;
 
 import net.sf.jabref.importer.ImportFormatReader;
 import net.sf.jabref.importer.OutputPrinter;
->>>>>>> 09e5e04d
 import net.sf.jabref.model.entry.BibEntry;
 import net.sf.jabref.model.entry.IdGenerator;
 
@@ -468,17 +458,7 @@
             }
             message += e.getLocalizedMessage();
             LOGGER.error(message, e);
-<<<<<<< HEAD
             return ParserResult.fromErrorMessage(message);
-=======
-            IOException toThrow;
-            if (e instanceof IOException) {
-                toThrow = (IOException) e;
-            } else {
-                toThrow = new IOException(message);
-            }
-            throw toThrow;
->>>>>>> 09e5e04d
         }
 
         return new ParserResult(bibitems);

package net.sf.jabref.logic.l10n;

import java.io.IOException;
import java.io.InputStream;
<<<<<<< HEAD
import java.nio.charset.StandardCharsets;
=======
import java.io.InputStreamReader;
>>>>>>> 0febc168
import java.nio.file.Files;
import java.nio.file.Path;
import java.nio.file.Paths;
import java.util.*;
import java.util.regex.Matcher;
import java.util.regex.Pattern;
import java.util.stream.Collectors;

public class LocalizationParser {

    public static List<LocalizationEntry> find(LocalizationBundle type) throws IOException {
        List<LocalizationEntry> entries = findLocalizationEntriesInJavaFiles(type);

        List<String> keysInJavaFiles = entries.stream()
                .map(LocalizationEntry::getKey)
                .distinct()
                .sorted()
                .collect(Collectors.toList());

        List<String> englishKeys;
        if (type == LocalizationBundle.LANG) {
            englishKeys = getKeysInPropertiesFile("/l10n/JabRef_en.properties");
        } else {
            englishKeys = getKeysInPropertiesFile("/l10n/Menu_en.properties");
        }
        List<String> missingKeys = new LinkedList<>(keysInJavaFiles);
        missingKeys.removeAll(englishKeys);

        return entries.stream().filter(e -> missingKeys.contains(e.getKey())).collect(Collectors.toList());
    }

    public static List<String> findObsolete(LocalizationBundle type) throws IOException {
        List<LocalizationEntry> entries = findLocalizationEntriesInJavaFiles(type);

        List<String> keysInJavaFiles = entries.stream().map(LocalizationEntry::getKey).distinct().sorted()
                .collect(Collectors.toList());

        List<String> englishKeys;
        if (type == LocalizationBundle.LANG) {
            englishKeys = getKeysInPropertiesFile("/l10n/JabRef_en.properties");
        } else {
            englishKeys = getKeysInPropertiesFile("/l10n/Menu_en.properties");
        }
        englishKeys.removeAll(keysInJavaFiles);

        return englishKeys;
    }

    private static List<LocalizationEntry> findLocalizationEntriesInJavaFiles(LocalizationBundle type)
            throws IOException {
        return Files.walk(Paths.get("src/main"))
                .filter(LocalizationParser::isJavaFile)
                .flatMap(p -> getLanguageKeysInJavaFile(p, type).stream())
                .collect(Collectors.toList());
    }

    public static List<String> getKeysInPropertiesFile(String path) {
        Properties properties = getProperties(path);

        return properties.keySet().stream()
                .sorted()
                .map(Object::toString)
                .map(String::trim)
                .map(e -> new LocalizationKey(e).getPropertiesKey())
                .collect(Collectors.toList());
    }

    public static Properties getProperties(String path) {
        Properties properties = new Properties();
        try (InputStream is = LocalizationConsistencyTest.class.getResourceAsStream(path);
                InputStreamReader reader = new InputStreamReader(is, "UTF-8")) {
            properties.load(reader);
        } catch (IOException e) {
            throw new RuntimeException(e);
        }
        return properties;
    }

    private static boolean isJavaFile(Path path) {
        return path.toString().endsWith(".java");
    }

    public static List<LocalizationEntry> getLanguageKeysInJavaFile(Path path, LocalizationBundle type) {
        List<LocalizationEntry> result = new LinkedList<>();

        try {
            List<String> lines = Files.readAllLines(path, StandardCharsets.UTF_8);
            String content = String.join("\n", lines);

            List<String> keys = JavaLocalizationEntryParser.getLanguageKeysInString(content, type);

            for (String key : keys) {
                result.add(new LocalizationEntry(path, key, type));
            }

        } catch (IOException ignore) {
            ignore.printStackTrace();
        }

        return result;
    }

    public static class JavaLocalizationEntryParser {

        private static final String INFINITE_WHITESPACE = "\\s*";
        private static final String DOT = "\\.";
        private static final Pattern LOCALIZATION_START_PATTERN = Pattern.compile("Localization" + INFINITE_WHITESPACE + DOT + INFINITE_WHITESPACE + "lang" + INFINITE_WHITESPACE + "\\(");

        private static final Pattern LOCALIZATION_MENU_START_PATTERN = Pattern.compile("Localization" + INFINITE_WHITESPACE + DOT + INFINITE_WHITESPACE + "menuTitle" + INFINITE_WHITESPACE + "\\(");
        private static final Pattern ESCAPED_QUOTATION_SYMBOL = Pattern.compile("\\\\\"");

        private static final Pattern QUOTATION_SYMBOL = Pattern.compile("QUOTATIONPLACEHOLDER");

        public static List<String> getLanguageKeysInString(String content, LocalizationBundle type) {
            List<String> result = new LinkedList<>();

            Matcher matcher;
            if (type == LocalizationBundle.LANG) {
                matcher = LOCALIZATION_START_PATTERN.matcher(content);
            } else {
                matcher = LOCALIZATION_MENU_START_PATTERN.matcher(content);
            }
            while (matcher.find()) {
                // find contents between the brackets, covering multi-line strings as well
                int index = matcher.end();
                int brackets = 1;
                StringBuilder buffer = new StringBuilder();
                while (brackets != 0) {
                    char c = content.charAt(index);
                    if (c == '(') {
                        brackets++;
                    } else if (c == ')') {
                        brackets--;
                    }
                    buffer.append(c);
                    index++;
                }

                String parsedContentsOfLangMethod = ESCAPED_QUOTATION_SYMBOL.matcher(buffer.toString()).replaceAll("QUOTATIONPLACEHOLDER");

                // only retain what is within quotation
                StringBuilder b = new StringBuilder();
                int quotations = 0;
                for (char c : parsedContentsOfLangMethod.toCharArray()) {
                    if ((c == '"') && (quotations > 0)) {
                        quotations--;
                    } else if (c == '"') {
                        quotations++;
                    } else {
                        if (quotations != 0) {
                            b.append(c);
                        } else {
                            if (c == ',') {
                                break;
                            }
                        }
                    }
                }

                String languageKey = QUOTATION_SYMBOL.matcher(b.toString()).replaceAll("\\\"");

                // escape chars which are not allowed in property file keys
                String languagePropertyKey = new LocalizationKey(languageKey).getPropertiesKey();

                if (languagePropertyKey.endsWith("_")) {
                    throw new RuntimeException(languageKey + " ends with a space. As this is a localization key, this is illegal!");
                }

                if (languagePropertyKey.contains("\\n")) {
                    throw new RuntimeException(languageKey + " contains a new line character. As this is a localization key, this is illegal!");
                }

                if (!languagePropertyKey.trim().isEmpty()) {
                    result.add(languagePropertyKey);
                }

            }

            return result;
        }

    }

}<|MERGE_RESOLUTION|>--- conflicted
+++ resolved
@@ -2,11 +2,8 @@
 
 import java.io.IOException;
 import java.io.InputStream;
-<<<<<<< HEAD
+import java.io.InputStreamReader;
 import java.nio.charset.StandardCharsets;
-=======
-import java.io.InputStreamReader;
->>>>>>> 0febc168
 import java.nio.file.Files;
 import java.nio.file.Path;
 import java.nio.file.Paths;
@@ -77,7 +74,7 @@
     public static Properties getProperties(String path) {
         Properties properties = new Properties();
         try (InputStream is = LocalizationConsistencyTest.class.getResourceAsStream(path);
-                InputStreamReader reader = new InputStreamReader(is, "UTF-8")) {
+                InputStreamReader reader = new InputStreamReader(is, StandardCharsets.UTF_8)) {
             properties.load(reader);
         } catch (IOException e) {
             throw new RuntimeException(e);

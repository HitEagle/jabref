--- conflicted
+++ resolved
@@ -20,16 +20,10 @@
     id 'com.github.johnrengelman.shadow' version '2.0.4'
     id "de.sebastianboegl.shadow.transformer.log4j" version "2.1.1"
     id "com.simonharrer.modernizer" version '1.6.0-1'
-<<<<<<< HEAD
-    id 'me.champeau.gradle.jmh' version '0.4.3'
-    id 'com.github.ben-manes.versions' version '0.17.0'
+    id 'me.champeau.gradle.jmh' version '0.4.6'
     id 'com.zyxist.chainsaw' version '0.3.1'
-    //id 'net.ltgt.errorprone' version '0.0.13'
-=======
-    id 'me.champeau.gradle.jmh' version '0.4.6'
-    id 'net.ltgt.errorprone' version '0.0.14'
+    //id 'net.ltgt.errorprone' version '0.0.14'
     id 'com.github.ben-manes.versions' version '0.20.0'
->>>>>>> cf9fbb0d
 }
 
 // use the gradle build scan feature: https://scans.gradle.com/get-started
@@ -61,13 +55,8 @@
 
 
 // These are the Java version requirements we will check on each start of JabRef
-<<<<<<< HEAD
-ext.minRequiredJavaVersion = "1.8.0_144"
+ext.minRequiredJavaVersion = "1.8.0_171"
 ext.allowJava9 = true
-=======
-ext.minRequiredJavaVersion = "1.8.0_171"
-ext.allowJava9 = false
->>>>>>> cf9fbb0d
 
 sourceSets {
     main {
@@ -240,7 +229,7 @@
                 selection.reject("http://dev.mysql.com/downloads/connector/j/ lists the version 5.* as last stable version.")
             }
         }
-		
+
     }
 }
 

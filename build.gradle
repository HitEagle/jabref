--- conflicted
+++ resolved
@@ -155,7 +155,6 @@
     compile group: 'com.microsoft.azure', name: 'applicationinsights-core', version: '1.0.9'
     compile group: 'com.microsoft.azure', name: 'applicationinsights-logging-log4j2', version: '1.0.9'
 
-<<<<<<< HEAD
     compile 'org.apache.lucene:lucene-core:7.1.0'
     compile 'org.apache.lucene:lucene-queryparser:7.1.0'
     compile 'org.apache.lucene:lucene-queries:7.1.0'
@@ -164,8 +163,7 @@
 
 
     testCompile 'junit:junit:4.12'
-=======
->>>>>>> cf8e6aac
+
     testCompile 'org.junit.jupiter:junit-jupiter-api:5.1.0-M1'
     testCompile 'org.junit.jupiter:junit-jupiter-params:5.1.0-M1'
     testRuntime 'org.junit.jupiter:junit-jupiter-engine:5.1.0-M1'
